--- conflicted
+++ resolved
@@ -222,12 +222,7 @@
         {
             currentIndependentVariable = controlSurfaceDeflectionFunction_( secondaryIdentifier );
         }
-<<<<<<< HEAD
-        catch( std::runtime_error& )
-=======
         catch( std::runtime_error const& )
-
->>>>>>> 519c75a7
         {
             throw std::runtime_error( "Error, control surface " + secondaryIdentifier + "not recognized when updating coefficients" );
         }
