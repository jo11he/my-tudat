--- conflicted
+++ resolved
@@ -468,31 +468,29 @@
     case minimum_constellation_ground_station_distance:
         variableSize = 3;
         break;
-<<<<<<< HEAD
-    case received_irradiance:
-        variableSize = 1;
-        break;
-    case received_fraction:
-        variableSize = 1;
-        break;
-    case visible_source_panel_count:
-        variableSize = 1;
-        break;
-    case illuminated_source_panel_count:
-        variableSize = 1;
-        break;
-    case visible_and_illuminated_source_panel_count:
-        variableSize = 1;
-        break;
-    case visible_source_area:
-        variableSize = 1;
-=======
     case body_center_of_mass:
         variableSize = 3;
         break;
     case body_inertia_tensor:
         variableSize = 9;
->>>>>>> d03fbe44
+        break;
+    case received_irradiance:
+        variableSize = 1;
+        break;
+    case received_fraction:
+        variableSize = 1;
+        break;
+    case visible_source_panel_count:
+        variableSize = 1;
+        break;
+    case illuminated_source_panel_count:
+        variableSize = 1;
+        break;
+    case visible_and_illuminated_source_panel_count:
+        variableSize = 1;
+        break;
+    case visible_source_area:
+        variableSize = 1;
         break;
     default:
         std::string errorMessage = "Error, did not recognize dependent variable size of type: " +
