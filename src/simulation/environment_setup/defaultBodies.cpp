/*    Copyright (c) 2010-2019, Delft University of Technology
 *    All rigths reserved
 *
 *    This file is part of the Tudat. Redistribution and use in source and
 *    binary forms, with or without modification, are permitted exclusively
 *    under the terms of the Modified BSD license. You should have received
 *    a copy of the license with this file. If not, please or visit:
 *    http://tudat.tudelft.nl/LICENSE.
 */

#define DEFAULT_MERCURY_GRAVITY_FIELD_SETTINGS std::make_shared< FromFileSphericalHarmonicsGravityFieldSettings >( jgmess160a )
#define DEFAULT_VENUS_GRAVITY_FIELD_SETTINGS std::make_shared< FromFileSphericalHarmonicsGravityFieldSettings >( shgj180u )
#define DEFAULT_EARTH_GRAVITY_FIELD_SETTINGS std::make_shared< FromFileSphericalHarmonicsGravityFieldSettings >( goco05c, 200 )
#define DEFAULT_MOON_GRAVITY_FIELD_SETTINGS std::make_shared< FromFileSphericalHarmonicsGravityFieldSettings >( gggrx1200, 200 )
#define DEFAULT_MARS_GRAVITY_FIELD_SETTINGS std::make_shared< FromFileSphericalHarmonicsGravityFieldSettings >( jgmro120d )

#include "tudat/simulation/environment_setup/defaultBodies.h"
#include "tudat/interface/spice/spiceInterface.h"
#include "tudat/io/basicInputOutput.h"
#include "tudat/astro/basic_astro/celestialBodyConstants.h"

namespace tudat
{
namespace simulation_setup
{

//! Function to create default settings for a body's atmosphere model.
std::shared_ptr< AtmosphereSettings > getDefaultAtmosphereModelSettings(
        const std::string& bodyName,
        const double initialTime,
        const double finalTime )
{

    std::shared_ptr< AtmosphereSettings > atmosphereSettings;

    // A default atmosphere is only implemented for Earth.
    if( bodyName == "Earth" )
    {
        std::string atmosphereTableFile = paths::getAtmosphereTablesPath( ) + "/USSA1976Until100kmPer100mUntil1000kmPer1000m.dat";
        atmosphereSettings = std::make_shared< TabulatedAtmosphereSettings >( atmosphereTableFile );
    }

    return atmosphereSettings;
}

//! Function to create default settings for a body's radiation source model.
std::shared_ptr<RadiationSourceModelSettings> getDefaultRadiationSourceModelSettings(
        const std::string &bodyName,
        const double initialTime,
        const double finalTime)
{
    std::shared_ptr<RadiationSourceModelSettings> radiationSourceModelSettings;

    if( bodyName == "Sun" )
    {
        radiationSourceModelSettings =
                isotropicPointRadiationSourceModelSettings(
                        constantLuminosityModelSettings(celestial_body_constants::SUN_LUMINOSITY));
    }
<<<<<<< HEAD
=======
    // Do not use Earth default source model since they require Sun to be present
>>>>>>> efa80fd5
//    else if( bodyName == "Earth" )
//    {
//        // Model from Knocke (1988)
//        radiationSourceModelSettings =
//                extendedRadiationSourceModelSettings({
//                    albedoPanelRadiosityModelSettings(SecondDegreeZonalPeriodicSurfacePropertyDistributionModel::albedo_knocke, "Sun"),
//                    delayedThermalPanelRadiosityModelSettings(SecondDegreeZonalPeriodicSurfacePropertyDistributionModel::emissivity_knocke, "Sun")
//                }, {6, 12});
//    }

    return radiationSourceModelSettings;
}

//! Function to create default settings for a body's ephemeris.
std::shared_ptr< EphemerisSettings > getDefaultEphemerisSettings(
        const std::string& bodyName,
        const std::string& baseFrameOrientation,
        const std::string& originatingNameBodyName )
{
    std::string bodyNameToUse = ( originatingNameBodyName == "" ) ? bodyName : originatingNameBodyName;
    if( originatingNameBodyName == "Uranus" || originatingNameBodyName == "Neptune" || originatingNameBodyName == "Pluto" )
    {
        bodyNameToUse += "_BARYCENTER";
    }
    // Create settings for an interpolated Spice ephemeris.
    return std::make_shared< DirectSpiceEphemerisSettings >(
                "SSB", baseFrameOrientation, bodyNameToUse );
}

//! Function to create default settings for a body's ephemeris.
std::shared_ptr< EphemerisSettings > getDefaultEphemerisSettings(
        const std::string& bodyName,
        const double initialTime,
        const double finalTime,
        const std::string& baseFrameOrientation,
        const std::string& originatingNameBodyName,
        const double timeStep )
{
    std::string bodyNameToUse = ( originatingNameBodyName == "" ) ? bodyName : originatingNameBodyName;
    if( originatingNameBodyName == "Uranus" || originatingNameBodyName == "Neptune" || originatingNameBodyName == "Pluto" )
    {
        bodyNameToUse += "_BARYCENTER";
    }
    // Create settings for an interpolated Spice ephemeris.
    return std::make_shared< InterpolatedSpiceEphemerisSettings >(
                initialTime, finalTime, timeStep, "SSB", baseFrameOrientation,
                std::make_shared< interpolators::LagrangeInterpolatorSettings >( 6 ), bodyNameToUse );

}

//! Function to create default settings for a body's gravity field model.
std::shared_ptr< GravityFieldSettings > getDefaultGravityFieldSettings(
        const std::string& bodyName,
        const double initialTime,
        const double finalTime )
{
    if( bodyName == "Earth" )
    {
        return DEFAULT_EARTH_GRAVITY_FIELD_SETTINGS;
    }
    else if( bodyName == "Moon" )
    {
        return DEFAULT_MOON_GRAVITY_FIELD_SETTINGS;
    }
    else if( bodyName == "Mars" )
    {
        return DEFAULT_MARS_GRAVITY_FIELD_SETTINGS;
    }
    else if( bodyName == "Venus" )
    {
        return DEFAULT_VENUS_GRAVITY_FIELD_SETTINGS;
    }
    else if( bodyName == "Mercury" )
    {
        return DEFAULT_MERCURY_GRAVITY_FIELD_SETTINGS;
    }
    else if( bodyName == "Jupiter" )
    {
        double jupiterJ2 = 14.696572E-3;
        double jupiterJ3 = -0.042E-6;
        double jupiterJ4 = -586.609E-6;
        double jupiterJ5 = -0.069E-6;
        double jupiterJ6 = 34.198E-6;
        double jupiterJ7 = 0.124E-6;
        double jupiterJ8 = -2.426E-6;

        Eigen::MatrixXd cosineCoefficients = Eigen::MatrixXd::Zero( 21, 21 );
        Eigen::MatrixXd sineCoefficients = Eigen::MatrixXd::Zero( 21, 21 );

        cosineCoefficients( 0, 0 ) = 1.0;
        cosineCoefficients( 2, 0 ) =  -jupiterJ2 / basic_mathematics::calculateLegendreGeodesyNormalizationFactor( 2, 0 );
        cosineCoefficients( 3, 0 ) =  -jupiterJ3 / basic_mathematics::calculateLegendreGeodesyNormalizationFactor( 3, 0 );
        cosineCoefficients( 4, 0 ) =  -jupiterJ4 / basic_mathematics::calculateLegendreGeodesyNormalizationFactor( 4, 0 );
        cosineCoefficients( 5, 0 ) =  -jupiterJ5 / basic_mathematics::calculateLegendreGeodesyNormalizationFactor( 5, 0 );
        cosineCoefficients( 6, 0 ) =  -jupiterJ6 / basic_mathematics::calculateLegendreGeodesyNormalizationFactor( 6, 0 );
        cosineCoefficients( 7, 0 ) =  -jupiterJ7 / basic_mathematics::calculateLegendreGeodesyNormalizationFactor( 7, 0 );
        cosineCoefficients( 8, 0 ) =  -jupiterJ8 / basic_mathematics::calculateLegendreGeodesyNormalizationFactor( 8, 0 );

        return std::make_shared< SphericalHarmonicsGravityFieldSettings >(
                    1.266865341960128E17, 71492.0E3, cosineCoefficients, sineCoefficients, "IAU_Jupiter" );//Mass from jup329.cmt
    }
    else if( bodyName == "Io" )
    {
        Eigen::MatrixXd cosineCoefficients = Eigen::MatrixXd::Zero( 13, 13 );
        Eigen::MatrixXd sineCoefficients = Eigen::MatrixXd::Zero( 13, 13 );

        cosineCoefficients( 0, 0 ) = 1.0;
        cosineCoefficients( 2, 0 ) =  -1845.9E-6 / basic_mathematics::calculateLegendreGeodesyNormalizationFactor( 2, 0 );
        cosineCoefficients( 2, 2 ) =  553.7E-6 / basic_mathematics::calculateLegendreGeodesyNormalizationFactor( 2, 2 );

        return std::make_shared< SphericalHarmonicsGravityFieldSettings >(
                    5.959924010272514E+12, 1821.6E3, cosineCoefficients, sineCoefficients, "IAU_Io" );

    }
    else if( bodyName == "Europa" )
    {
        Eigen::MatrixXd cosineCoefficients = Eigen::MatrixXd::Zero( 13, 13 );
        Eigen::MatrixXd sineCoefficients = Eigen::MatrixXd::Zero( 13, 13 );

        cosineCoefficients( 0, 0 ) = 1.0;
        cosineCoefficients( 2, 0 ) =  -435.5E-6 / basic_mathematics::calculateLegendreGeodesyNormalizationFactor( 2, 0 );
        cosineCoefficients( 2, 2 ) =  131.0E-6 / basic_mathematics::calculateLegendreGeodesyNormalizationFactor( 2, 2 );

        return std::make_shared< SphericalHarmonicsGravityFieldSettings >(
                    3.202739815114734E+12, 1565.0E3, cosineCoefficients, sineCoefficients, "IAU_Europa" );
    }
    else if( bodyName == "Ganymede" )
    {
        Eigen::MatrixXd cosineCoefficients = Eigen::MatrixXd::Zero( 33, 33 );
        Eigen::MatrixXd sineCoefficients = Eigen::MatrixXd::Zero( 33, 33 );

        cosineCoefficients( 0, 0 ) = 1.0;
        cosineCoefficients( 2, 0 ) =  -127.8E-6 / basic_mathematics::calculateLegendreGeodesyNormalizationFactor( 2, 0 );
        cosineCoefficients( 2, 2 ) =  38.3E-6 / basic_mathematics::calculateLegendreGeodesyNormalizationFactor( 2, 2 );

        return std::make_shared< SphericalHarmonicsGravityFieldSettings >(
                    9.887819980080976E+12, 2634.0E3, cosineCoefficients, sineCoefficients, "IAU_Ganymede" );
    }
    else if( bodyName == "Callisto" )
    {
        Eigen::MatrixXd cosineCoefficients = Eigen::MatrixXd::Zero( 13, 13 );
        Eigen::MatrixXd sineCoefficients = Eigen::MatrixXd::Zero( 13, 13 );

        cosineCoefficients( 0, 0 ) = 1.0;
        cosineCoefficients( 2, 0 ) =  -32.7E-6 / basic_mathematics::calculateLegendreGeodesyNormalizationFactor( 2, 0 );
        cosineCoefficients( 2, 2 ) =  10.2E-6 / basic_mathematics::calculateLegendreGeodesyNormalizationFactor( 2, 2 );

        return std::make_shared< SphericalHarmonicsGravityFieldSettings >(
                    7.179304867611079E+12, 2410.3E3, cosineCoefficients, sineCoefficients, "IAU_Callisto" );
    }
    else
    {
        // Create settings for a point mass gravity with data from Spice
        return std::make_shared< GravityFieldSettings >( central_spice );
    }
}


//! Function to create default settings from which to create a single body object.
std::shared_ptr< RotationModelSettings > getDefaultRotationModelSettings(
        const std::string& bodyName,
        const double initialTime,
        const double finalTime,
        const std::string& baseFrameOrientation,
        const std::string& spiceBodyName )
{
    TUDAT_UNUSED_PARAMETER( initialTime );
    TUDAT_UNUSED_PARAMETER( finalTime );

    std::string spiceFrameName = "IAU_" + bodyName;
    if( spiceBodyName != "" )
    {
        spiceFrameName = "IAU_" + spiceBodyName;
    }
    // Create settings for a rotation model taken directly from Spice.
    return std::make_shared< SpiceRotationModelSettings >(
                baseFrameOrientation, "IAU_" + bodyName, spiceFrameName );

}

double marsTimeDependentPhaseAngleCorrectionFunction( const double secondsSinceJ2000 )
{
    double centuriesSinceJ2000 = secondsSinceJ2000 / ( 100.0 * physical_constants::JULIAN_YEAR );
    return ( 142.0 + 1.3 * centuriesSinceJ2000 ) * mathematical_constants::PI / 180.0;
}

// Mars orientation parameter solution from the MRO120D gravity field (A.S. Konopliv et al. 2016)
std::shared_ptr< RotationModelSettings > getHighAccuracyMarsRotationModel(
    const std::string& baseFrameOrientation,
    const std::string& targetFrameOrientation )
{
    std::shared_ptr< RotationModelSettings > rotationModelSettings;

    using namespace tudat::unit_conversions;

    double milliArcSecondToRadian = mathematical_constants::PI / ( 180.0 * 1000.0 * 3600.0 );

    std::map< double, std::pair< double, double > > nutationCorrectionSettings;
    nutationCorrectionSettings[ 0.0 ] = std::make_pair( -1.4 * milliArcSecondToRadian, 0.0 );
    nutationCorrectionSettings[ 1.0 ] = std::make_pair( -0.4 * milliArcSecondToRadian, -632.6 * milliArcSecondToRadian );
    nutationCorrectionSettings[ 2.0 ] = std::make_pair( 0.0, -44.2 * milliArcSecondToRadian );
    nutationCorrectionSettings[ 3.0 ] = std::make_pair( 0.0, -4.0 * milliArcSecondToRadian );

    std::vector< std::map< double, std::pair< double, double > > > meanMotionTimeDependentPhaseNutationCorrections;
    std::map< double, std::pair< double, double > > meanMotionTimeDependentPhaseNutationCorrection;
    meanMotionTimeDependentPhaseNutationCorrection[ 1.0 ] = std::make_pair( -49.1 * milliArcSecondToRadian, -104.5 * milliArcSecondToRadian );
    meanMotionTimeDependentPhaseNutationCorrection[ 2.0 ] = std::make_pair( 515.7 * milliArcSecondToRadian, 1097.0 * milliArcSecondToRadian );
    meanMotionTimeDependentPhaseNutationCorrection[ 3.0 ] = std::make_pair( 112.8 * milliArcSecondToRadian, 240.1 * milliArcSecondToRadian );
    meanMotionTimeDependentPhaseNutationCorrection[ 4.0 ] = std::make_pair( 19.2 * milliArcSecondToRadian, 40.9 * milliArcSecondToRadian );
    meanMotionTimeDependentPhaseNutationCorrection[ 5.0 ] = std::make_pair( 3.0 * milliArcSecondToRadian, 6.5 * milliArcSecondToRadian );
    meanMotionTimeDependentPhaseNutationCorrection[ 6.0 ] = std::make_pair( 0.4 * milliArcSecondToRadian, 1.0 * milliArcSecondToRadian );
    meanMotionTimeDependentPhaseNutationCorrections.push_back( meanMotionTimeDependentPhaseNutationCorrection );

    std::map< double, std::pair< double, double > > rotationRateCorrections;
    rotationRateCorrections[ 1.0 ] = std::make_pair( 481.0 * milliArcSecondToRadian, -155.0 * milliArcSecondToRadian -176 * milliArcSecondToRadian );
    rotationRateCorrections[ 2.0 ] = std::make_pair( -103.0 * milliArcSecondToRadian, -93.0 * milliArcSecondToRadian -8 * milliArcSecondToRadian );
    rotationRateCorrections[ 3.0 ] = std::make_pair( -35.0 * milliArcSecondToRadian, -3.0 * milliArcSecondToRadian -1 * milliArcSecondToRadian );
    rotationRateCorrections[ 4.0 ] = std::make_pair( -10.0 * milliArcSecondToRadian, -8.0 * milliArcSecondToRadian );

    std::map< double, std::pair< double, double > > xPolarMotionCoefficients;
    xPolarMotionCoefficients[ 1.0 ] =  std::make_pair( 2.8 * milliArcSecondToRadian * std::sin( convertDegreesToRadians( 46.5 ) ) ,
                                                       2.8 * milliArcSecondToRadian * std::cos( convertDegreesToRadians( 46.5 ) ) );
    xPolarMotionCoefficients[ 2.0 ] =  std::make_pair( 8.9 * milliArcSecondToRadian * std::sin( convertDegreesToRadians( -150.1 ) ) ,
                                                       8.9 * milliArcSecondToRadian * std::cos( convertDegreesToRadians( -150.1 ) ) );
    xPolarMotionCoefficients[ 3.0 ] =  std::make_pair( 0.0 , 0.0 );
    xPolarMotionCoefficients[ 4.0 ] =  std::make_pair( 0.0 , 0.0 );
    xPolarMotionCoefficients[ 3.34 ] =  std::make_pair( 0.0 , 50.0 * milliArcSecondToRadian ); //Mars’s Chandler wobble T=205 dd

    std::map< double, std::pair< double, double > > yPolarMotionCoefficients;
    yPolarMotionCoefficients[ 1.0 ] =  std::make_pair( 11.7 * milliArcSecondToRadian * std::sin( convertDegreesToRadians( 118.7 ) ) ,
                                                       11.7 * milliArcSecondToRadian * std::cos( convertDegreesToRadians( 118.7 ) ) );
    yPolarMotionCoefficients[ 2.0 ] =  std::make_pair( 3.9 * milliArcSecondToRadian * std::sin( convertDegreesToRadians( 172.5 ) ) ,
                                                       3.9 * milliArcSecondToRadian * std::cos( convertDegreesToRadians( 118.7 ) ) );
    yPolarMotionCoefficients[ 3.0 ] =  std::make_pair( 0.0 , 0.0 );
    yPolarMotionCoefficients[ 4.0 ] =  std::make_pair( 0.0 , 0.0 );
    yPolarMotionCoefficients[ 3.34 ] =  std::make_pair( 0.0 , 50.0 * milliArcSecondToRadian ); //Mars's Chandler wobble T=205 dd

    std::vector< std::function< double( const double ) > > timeDependentPhaseCorrectionFunctions;
    timeDependentPhaseCorrectionFunctions.push_back(
                std::bind( &tudat::simulation_setup::marsTimeDependentPhaseAngleCorrectionFunction, std::placeholders::_1 ) );

    rotationModelSettings = std::make_shared< PlanetaryRotationModelSettings >(
                convertDegreesToRadians( 3.37919183 ),
                convertDegreesToRadians( 24.67682669 ),
                convertDegreesToRadians( 81.9683988 ),
                ( -7608.3 * milliArcSecondToRadian ) / physical_constants::JULIAN_YEAR,
                convertDegreesToRadians( 25.1893823 ),
                ( -2.0 * milliArcSecondToRadian  ) / physical_constants::JULIAN_YEAR,
                convertDegreesToRadians( 133.386277 ),
                convertDegreesToRadians( 350.891985307 ) / physical_constants::JULIAN_DAY,
                0.07,
                convertDegreesToRadians( -1.5 ) / physical_constants::JULIAN_DAY,
                baseFrameOrientation, targetFrameOrientation, "Sun",
                nutationCorrectionSettings,
                meanMotionTimeDependentPhaseNutationCorrections, timeDependentPhaseCorrectionFunctions, rotationRateCorrections,
                xPolarMotionCoefficients, yPolarMotionCoefficients );

    return rotationModelSettings;
}

//! Function to create default settings for a body's shape model.
std::shared_ptr< BodyShapeSettings > getDefaultBodyShapeSettings(
        const std::string& bodyName,
        const double initialTime,
        const double finalTime )
{
    TUDAT_UNUSED_PARAMETER( initialTime );
    TUDAT_UNUSED_PARAMETER( finalTime );

    return std::make_shared< SphericalBodyShapeSettings >(
                spice_interface::getAverageRadius( bodyName ) );
}

//! Function to create default settings for a body's rotation model.
std::shared_ptr< BodySettings > getDefaultSingleBodySettings(
        const std::string& bodyName,
        const double initialTime,
        const double finalTime,
        const std::string& baseFrameOrientation,
        const double timeStep )
{
    return  getDefaultSingleAlternateNameBodySettings(
        bodyName, bodyName, initialTime, finalTime, baseFrameOrientation, timeStep );
}

std::shared_ptr< BodySettings > getDefaultSingleAlternateNameBodySettings(
    const std::string& bodyName,
    const std::string& originatingName,
    const double initialTime,
    const double finalTime,
    const std::string& baseFrameOrientation,
    const double timeStep )
{
    std::shared_ptr< BodySettings > singleBodySettings = std::make_shared< BodySettings >( );

    // Get default settings for each of the environment models in the body.
    singleBodySettings->atmosphereSettings = getDefaultAtmosphereModelSettings(
        originatingName, initialTime, finalTime );
    singleBodySettings->radiationSourceModelSettings = getDefaultRadiationSourceModelSettings(
                bodyName, initialTime, finalTime );
    singleBodySettings->rotationModelSettings = getDefaultRotationModelSettings(
        bodyName, initialTime, finalTime, baseFrameOrientation, originatingName );

    if( !( std::isnan( initialTime ) == std::isnan( finalTime ) ) )
    {
        throw std::runtime_error( "Error when getting default body settings, some but not all input times are NaN" );
    }
    else if( std::isnan( initialTime ) )
    {
        singleBodySettings->ephemerisSettings = getDefaultEphemerisSettings(
            originatingName, baseFrameOrientation, originatingName );
    }
    else
    {
        if( std::isnan( timeStep ) )
        {
            throw std::runtime_error( "Error when getting default body settings, time step is NaN" );
        }

        singleBodySettings->ephemerisSettings = getDefaultEphemerisSettings(
        originatingName, initialTime, finalTime, baseFrameOrientation, originatingName, timeStep );
    }

    singleBodySettings->gravityFieldSettings = getDefaultGravityFieldSettings(
        originatingName, initialTime, finalTime );
    if( std::dynamic_pointer_cast< SphericalHarmonicsGravityFieldSettings >( singleBodySettings->gravityFieldSettings ) != nullptr )
    {
        std::dynamic_pointer_cast< SphericalHarmonicsGravityFieldSettings >( singleBodySettings->gravityFieldSettings )->resetAssociatedReferenceFrame(
            singleBodySettings->rotationModelSettings->getTargetFrame( ) );
    }
    singleBodySettings->shapeModelSettings = getDefaultBodyShapeSettings(
        originatingName, initialTime, finalTime );

    return singleBodySettings;
}

std::shared_ptr< BodySettings > getDefaultSingleBodySettings(
        const std::string& bodyName,
        const std::string& baseFrameOrientation )
{
    return getDefaultSingleBodySettings(
                bodyName, TUDAT_NAN, TUDAT_NAN, baseFrameOrientation );
}

std::shared_ptr< BodySettings > getDefaultSingleAlternateNameBodySettings(
    const std::string& bodyName,
    const std::string& originatingName,
    const std::string& baseFrameOrientation )
{
    return getDefaultSingleAlternateNameBodySettings(
        bodyName, originatingName, TUDAT_NAN, TUDAT_NAN, baseFrameOrientation );
}

//! Function to create default settings from which to create a set of body objects.
BodyListSettings getDefaultBodySettings(
        const std::vector< std::string >& bodies,
        const double initialTime,
        const double finalTime,
        const std::string baseFrameOrigin,
        const std::string baseFrameOrientation,
        const double timeStep )
{
    std::map< std::string, std::shared_ptr< BodySettings > > settingsMap;

    // Iterative over all bodies and get default settings.
    for( unsigned int i = 0; i < bodies.size( ); i++ )
    {
        settingsMap[ bodies.at( i ) ] = getDefaultSingleBodySettings(
                    bodies.at( i ), initialTime - 10.0 * timeStep, finalTime + 10.0 * timeStep, baseFrameOrientation, timeStep);

    }
    return BodyListSettings( settingsMap, baseFrameOrigin, baseFrameOrientation );
}

//! Function to create default settings from which to create a set of body objects, without stringent limitations on
//! time-interval of validity of environment.
BodyListSettings getDefaultBodySettings(
        const std::vector< std::string >& bodies,
        const std::string baseFrameOrigin,
        const std::string baseFrameOrientation )
{
    std::map< std::string, std::shared_ptr< BodySettings > > settingsMap;

    // Iterative over all bodies and get default settings.
    for( unsigned int i = 0; i < bodies.size( ); i++ )
    {
        settingsMap[ bodies.at( i ) ] = getDefaultSingleBodySettings(
                    bodies.at( i ), TUDAT_NAN, TUDAT_NAN, baseFrameOrientation );

    }
    return BodyListSettings( settingsMap, baseFrameOrigin, baseFrameOrientation );
}

std::vector< std::shared_ptr< GroundStationSettings > > getDsnStationSettings( )
{
    std::map< std::string, Eigen::Vector3d > dsnStationPositions = {
        { "DSS-13", ( Eigen::Vector3d( )<< -2351112.659, -4655530.636, +3660912.728 ).finished( ) },
        { "DSS-14", ( Eigen::Vector3d( )<< -2353621.420, -4641341.472, +3677052.318 ).finished( ) },
        { "DSS-15", ( Eigen::Vector3d( )<< -2353538.958, -4641649.429, +3676669.984 ).finished( ) },
        { "DSS-24", ( Eigen::Vector3d( )<< -2354906.711, -4646840.095, +3669242.325 ).finished( ) },
        { "DSS-25", ( Eigen::Vector3d( )<< -2355022.014, -4646953.204, +3669040.567 ).finished( ) },
        { "DSS-26", ( Eigen::Vector3d( )<< -2354890.797, -4647166.328, +3668871.755 ).finished( ) },
        { "DSS-34", ( Eigen::Vector3d( )<< -4461147.093, +2682439.239, -3674393.133 ).finished( ) },
        { "DSS-35", ( Eigen::Vector3d( )<< -4461273.090, +2682568.925, -3674152.093 ).finished( ) },
        { "DSS-36", ( Eigen::Vector3d( )<< -4461168.415, +2682814.657, -3674083.901 ).finished( ) },
        { "DSS-43", ( Eigen::Vector3d( )<< -4460894.917, +2682361.507, -3674748.152 ).finished( ) },
        { "DSS-45", ( Eigen::Vector3d( )<< -4460935.578, +2682765.661, -3674380.982 ).finished( ) },
        { "DSS-54", ( Eigen::Vector3d( )<< +4849434.488, -360723.8999, +4114618.835 ).finished( ) },
        { "DSS-55", ( Eigen::Vector3d( )<< +4849525.256, -360606.0932, +4114495.084 ).finished( ) },
        { "DSS-63", ( Eigen::Vector3d( )<< +4849092.518, -360180.3480, +4115109.251 ).finished( ) },
        { "DSS-65", ( Eigen::Vector3d( )<< +4849339.634, -360427.6630, +4114750.733 ).finished( ) } };

    std::shared_ptr< GroundStationMotionSettings > goldstoneStationMotion =
            std::make_shared< LinearGroundStationMotionSettings >(
                ( Eigen::Vector3d( )<< -0.0180, 0.0065, -0.0038 ).finished( ) / physical_constants::JULIAN_YEAR,
                3.0 * physical_constants::JULIAN_YEAR );
    std::shared_ptr< GroundStationMotionSettings > canberraStationMotion =
            std::make_shared< LinearGroundStationMotionSettings >(
                ( Eigen::Vector3d( )<< -0.0335, -0.0041, 0.0392 ).finished( ) / physical_constants::JULIAN_YEAR,
                3.0 * physical_constants::JULIAN_YEAR );
    std::shared_ptr< GroundStationMotionSettings > madridStationMotion =
            std::make_shared< LinearGroundStationMotionSettings >(
                ( Eigen::Vector3d( )<< -0.0100, -0.0242, 0.0156  ).finished( ) / physical_constants::JULIAN_YEAR,
                3.0 * physical_constants::JULIAN_YEAR );
    std::vector< std::shared_ptr< GroundStationSettings > > stationSettingsList;

    for( auto it : dsnStationPositions )
    {
        std::shared_ptr< GroundStationSettings > stationSettings  =
                std::make_shared< GroundStationSettings >( it.first, it.second );
        if( it.first[ 4 ] == '1' || it.first[ 4 ] == '2' )
        {
            stationSettings->addStationMotionSettings( goldstoneStationMotion );
        }
        else if( it.first[ 4 ] == '3' || it.first[ 4 ] == '4' )
        {
            stationSettings->addStationMotionSettings( canberraStationMotion );
        }
        else if( it.first[ 4 ] == '5' || it.first[ 4 ] == '6' )
        {
            stationSettings->addStationMotionSettings( madridStationMotion );
        }
        stationSettingsList.push_back( stationSettings );
    }

    return stationSettingsList;
}


} // namespace simulation_setup

} // namespace tudat<|MERGE_RESOLUTION|>--- conflicted
+++ resolved
@@ -57,10 +57,7 @@
                 isotropicPointRadiationSourceModelSettings(
                         constantLuminosityModelSettings(celestial_body_constants::SUN_LUMINOSITY));
     }
-<<<<<<< HEAD
-=======
     // Do not use Earth default source model since they require Sun to be present
->>>>>>> efa80fd5
 //    else if( bodyName == "Earth" )
 //    {
 //        // Model from Knocke (1988)
