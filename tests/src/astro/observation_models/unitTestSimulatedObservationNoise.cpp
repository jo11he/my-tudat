--- conflicted
+++ resolved
@@ -168,15 +168,7 @@
     }
 
     std::map< double, Eigen::VectorXd > targetAngles = getTargetAnglesAndRange(
-<<<<<<< HEAD
             bodies, std::make_pair< std::string, std::string >( "Earth", "Station1" ), "Moon", baseTimeList, true );
-=======
-            bodies, std::make_pair( "Earth", "Station1" ), "Moon", baseTimeList, true );
->>>>>>> 8f26d1f1
-//    for( auto it : targetAngles )
-//    {
-//        std::cout<<it.first<<"("<<it.second.transpose( )<<")"<<std::endl;
-//    }
 
     // Define observation simulation settings (observation type, link end, times and reference link end)
     std::vector< std::shared_ptr< ObservationSimulationSettings< double > > > measurementSimulationInput;
