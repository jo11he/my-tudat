--- conflicted
+++ resolved
@@ -114,13 +114,6 @@
 
 
 
-<<<<<<< HEAD
-
-=======
-    
->>>>>>> ea775963
-
-
     // Set accelerations between bodies that are to be taken into account.
     SelectedAccelerationMap singleArcAccelerationMap;
     std::map< std::string, std::vector< std::shared_ptr< AccelerationSettings > > > accelerationsOfMars;
@@ -465,20 +458,8 @@
                         stateTransitionAndSensitivityMatrixAtEpoch.at( arc ).block( 0, 0, 6, 6 ),
                         manualPartial.at( arc ).block( 0, 0, 6, 6 ), 5.0E-5 );
                 TUDAT_CHECK_MATRIX_CLOSE_FRACTION(
-<<<<<<< HEAD
                         stateTransitionAndSensitivityMatrixAtEpoch.at( arc ).block( 6, 6, 6, 6 ),
                         manualPartial.at( arc ).block( 6, 6, 6, 6 ), 5.0E-5 );
-=======
-                            stateTransitionAndSensitivityMatrixAtEpoch.at( arc ).block( 6, 6, 6, 6 ),
-                            manualPartial.at( arc ).block( 6, 6, 6, 6 ), 5.0E-5 );
-                std::cout<<"New arc: "<<std::endl;
-                std::cout<<stateTransitionAndSensitivityMatrixAtEpoch.at( arc ).block( 0, 0, 6, 6 ).transpose( )<<std::endl;
-                std::cout<<manualPartial.at( arc ).block( 0, 0, 6, 6 ).transpose( )<<std::endl<<std::endl;
-
-                std::cout<<stateTransitionAndSensitivityMatrixAtEpoch.at( arc ).block( 6, 6, 6, 6 ).transpose( )<<std::endl;
-                std::cout<<manualPartial.at( arc ).block( 6, 6, 6, 6 ).transpose( )<<std::endl<<std::endl;
-
->>>>>>> ea775963
 
                 double couplingTolerance;
                 if( arc == 0 )
