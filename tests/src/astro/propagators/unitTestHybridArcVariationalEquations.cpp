/* Copyright (c) 2010-2019, Delft University of Technology
*    All rigths reserved
*
*    This file is part of the Tudat. Redistribution and use in source and
*    binary forms, with or without modification, are permitted exclusively
*    under the terms of the Modified BSD license. You should have received
*    a copy of the license with this file. If not, please or visit:
*    http://tudat.tudelft.nl/LICENSE.
*/

#define BOOST_TEST_DYN_LINK
#define BOOST_TEST_MAIN

#include <string>
#include <thread>

#include <boost/test/unit_test.hpp>
#include <boost/make_shared.hpp>

#include "tudat/basics/testMacros.h"
#include "tudat/math/basic/linearAlgebra.h"
#include "tudat/astro/basic_astro/physicalConstants.h"
#include "tudat/astro/basic_astro/unitConversions.h"

#include "tudat/interface/spice/spiceInterface.h"
#include "tudat/math/integrators/rungeKuttaCoefficients.h"
#include "tudat/astro/basic_astro/accelerationModel.h"
#include "tudat/io/basicInputOutput.h"

#include "tudat/simulation/environment_setup/body.h"
#include "tudat/simulation/estimation_setup/variationalEquationsSolver.h"
#include "tudat/simulation/environment_setup/defaultBodies.h"
#include "tudat/simulation/environment_setup/createBodies.h"
#include "tudat/simulation/estimation_setup/createNumericalSimulator.h"
#include "tudat/simulation/estimation_setup/createEstimatableParameters.h"

namespace tudat
{

namespace unit_tests
{

//Using declarations.
using namespace tudat;
using namespace tudat::estimatable_parameters;
using namespace tudat::orbit_determination;
using namespace tudat::interpolators;
using namespace tudat::numerical_integrators;
using namespace tudat::spice_interface;
using namespace tudat::simulation_setup;
using namespace tudat::basic_astrodynamics;
using namespace tudat::orbital_element_conversions;
using namespace tudat::ephemerides;
using namespace tudat::propagators;
using namespace tudat::unit_conversions;

BOOST_AUTO_TEST_SUITE( test_hybrid_arc_variational_equation_calculation )


template< typename TimeType = double , typename StateScalarType  = double >
std::pair< std::vector< Eigen::Matrix< StateScalarType, Eigen::Dynamic, Eigen::Dynamic > >,
        std::vector< Eigen::Matrix< StateScalarType, Eigen::Dynamic, 1 > > >
executeHybridArcMarsAndOrbiterSensitivitySimulation(
        const Eigen::Matrix< StateScalarType, 12, 1 > initialStateDifference = Eigen::Matrix< StateScalarType, 12, 1 >::Zero( ),
        const Eigen::VectorXd parameterPerturbation = Eigen::VectorXd::Zero( 2 ),
        const bool propagateVariationalEquations = 1,
        const bool patchMultiArcs = 0,
        const std::vector< Eigen::Matrix< StateScalarType, Eigen::Dynamic, 1 > > forcedMultiArcInitialStates =
        std::vector< Eigen::Matrix< StateScalarType, Eigen::Dynamic, 1 > >( ),
        const double arcDuration = 0.5 * 86400.0,
        const double arcOverlap  = 5.0E3 )
{

    //Load spice kernels.
    spice_interface::loadStandardSpiceKernels( );

    std::vector< std::string > bodyNames;
    bodyNames.push_back( "Sun" );
    bodyNames.push_back( "Mars" );
    bodyNames.push_back( "Jupiter" );
    bodyNames.push_back( "Earth" );

    // Specify initial time
    double initialEphemerisTime = 1.0E7;
    double finalEphemerisTime = initialEphemerisTime + 2.0 * 86400.0;
    double maximumTimeStep = 3600.0;
    double buffer = 5.0 * maximumTimeStep;

    // Create bodies needed in simulation
    BodyListSettings bodySettings =
            getDefaultBodySettings( bodyNames, initialEphemerisTime - buffer, finalEphemerisTime + buffer );

    SystemOfBodies bodies = createSystemOfBodies( bodySettings );

    bodies.createEmptyBody( "Orbiter" );
    bodies.at( "Orbiter" )->setConstantBodyMass( 5.0E3 );
    bodies.at( "Orbiter" )->setEphemeris( std::make_shared< MultiArcEphemeris >(
<<<<<<< HEAD
            std::map< double, std::shared_ptr< Ephemeris > >( ),
            "Mars", "ECLIPJ2000" ) );
=======
                                            std::map< double, std::shared_ptr< Ephemeris > >( ),
                                            "Mars", "ECLIPJ2000" ) );
    bodies.processBodyFrameDefinitions( );
>>>>>>> 88f824b5

    double referenceAreaRadiation = 4.0;
    double radiationPressureCoefficient = 1.2;
    std::vector< std::string > occultingBodies;
    occultingBodies.push_back( "Earth" );
    std::shared_ptr< RadiationPressureInterfaceSettings > orbiterRadiationPressureSettings =
            std::make_shared< CannonBallRadiationPressureInterfaceSettings >(
                    "Sun", referenceAreaRadiation, radiationPressureCoefficient, occultingBodies );

    // Create and set radiation pressure settings
    bodies.at( "Orbiter" )->setRadiationPressureInterface(
            "Sun", createRadiationPressureInterface(
                    orbiterRadiationPressureSettings, "Orbiter", bodies ) );






    // Set accelerations between bodies that are to be taken into account.
    SelectedAccelerationMap singleArcAccelerationMap;
    std::map< std::string, std::vector< std::shared_ptr< AccelerationSettings > > > accelerationsOfMars;
    accelerationsOfMars[ "Earth" ].push_back( std::make_shared< AccelerationSettings >( point_mass_gravity ) );
    accelerationsOfMars[ "Sun" ].push_back( std::make_shared< AccelerationSettings >( point_mass_gravity ) );
    accelerationsOfMars[ "Jupiter" ].push_back( std::make_shared< AccelerationSettings >( point_mass_gravity ) );
    singleArcAccelerationMap[ "Mars" ] = accelerationsOfMars;

    std::vector< std::string > singleArcBodiesToIntegrate, singleArcCentralBodies;
    singleArcBodiesToIntegrate.push_back( "Mars" );
    singleArcCentralBodies.push_back( "SSB" );

    AccelerationMap singleArcAccelerationModelMap = createAccelerationModelsMap(
            bodies, singleArcAccelerationMap, singleArcBodiesToIntegrate, singleArcCentralBodies );
    Eigen::VectorXd singleArcInitialStates = getInitialStatesOfBodies(
            singleArcBodiesToIntegrate, singleArcCentralBodies, bodies, initialEphemerisTime );

    singleArcInitialStates += initialStateDifference.segment(
            0, singleArcInitialStates.rows( ) );

    std::shared_ptr< TranslationalStatePropagatorSettings< > > singleArcPropagatorSettings =
            std::make_shared< TranslationalStatePropagatorSettings< > >(
                    singleArcCentralBodies, singleArcAccelerationModelMap, singleArcBodiesToIntegrate,
                    singleArcInitialStates, finalEphemerisTime );


    SelectedAccelerationMap multiArcAccelerationMap;
    std::map< std::string, std::vector< std::shared_ptr< AccelerationSettings > > > accelerationsOfOrbiter;
    accelerationsOfOrbiter[ "Mars" ].push_back( std::make_shared< SphericalHarmonicAccelerationSettings >( 2, 2 ) );
    accelerationsOfOrbiter[ "Sun" ].push_back( std::make_shared< AccelerationSettings >( point_mass_gravity ) );
    accelerationsOfOrbiter[ "Sun" ].push_back( std::make_shared< AccelerationSettings >( cannon_ball_radiation_pressure ) );
    accelerationsOfOrbiter[ "Jupiter" ].push_back( std::make_shared< AccelerationSettings >( point_mass_gravity ) );
    multiArcAccelerationMap[ "Orbiter" ] = accelerationsOfOrbiter;

    std::vector< std::string > multiArcBodiesToIntegrate, multiArcCentralBodies;
    multiArcBodiesToIntegrate.push_back( "Orbiter" );
    multiArcCentralBodies.push_back( "Mars" );

    AccelerationMap multiArcAccelerationModelMap = createAccelerationModelsMap(
            bodies, multiArcAccelerationMap, multiArcBodiesToIntegrate, multiArcCentralBodies );

    // Creater arc times
    std::vector< double > integrationArcStarts, integrationArcEnds;
    //    double integrationStartTime = initialEphemerisTime;
    //    double integrationEndTime = finalEphemerisTime - 1.0E4;
    //    double currentStartTime = integrationStartTime;
    //    double currentEndTime = integrationStartTime + arcDuration;
    //    do
    //    {
    //        integrationArcStarts.push_back( currentStartTime );
    //        integrationArcEnds.push_back( currentEndTime );

    //        currentStartTime = currentEndTime - arcOverlap;
    //        currentEndTime = currentStartTime + arcDuration;
    //    }
    double timeBetweenArcs = 86400.0;
    //    double arcDuration = 0.5E6;
    double currentStartTime = initialEphemerisTime;
    double currentEndTime = initialEphemerisTime + arcDuration;
    do
    {
        integrationArcStarts.push_back( currentStartTime );
        integrationArcEnds.push_back( currentEndTime );

        currentEndTime = currentStartTime + timeBetweenArcs + arcDuration;
        currentStartTime = currentStartTime + timeBetweenArcs;
    }
    while( currentEndTime < finalEphemerisTime );

    // Create list of multi-arc initial states
    unsigned int numberOfIntegrationArcs = integrationArcStarts.size( );
    std::vector< Eigen::VectorXd > multiArcSystemInitialStates;
    multiArcSystemInitialStates.resize( numberOfIntegrationArcs );

    // Define (quasi-arbitrary) arc initial states
    double marsGravitationalParameter =  bodies.at( "Mars" )->getGravityFieldModel( )->getGravitationalParameter( );

    if( forcedMultiArcInitialStates.size( ) == 0 )
    {
        for( unsigned int j = 0; j < numberOfIntegrationArcs; j++ )
        {
            Eigen::Vector6d orbiterInitialStateInKeplerianElements;
            orbiterInitialStateInKeplerianElements( semiMajorAxisIndex ) = 6000.0E3;
            orbiterInitialStateInKeplerianElements( eccentricityIndex ) = 0.05;
            orbiterInitialStateInKeplerianElements( inclinationIndex ) = convertDegreesToRadians( 85.3 );
            orbiterInitialStateInKeplerianElements( argumentOfPeriapsisIndex )
                    = convertDegreesToRadians( 235.7 - j );
            orbiterInitialStateInKeplerianElements( longitudeOfAscendingNodeIndex )
                    = convertDegreesToRadians( 23.4 + j );
            orbiterInitialStateInKeplerianElements( trueAnomalyIndex ) = convertDegreesToRadians( 139.87 + j * 10.0 );

            // Convert state from Keplerian elements to Cartesian elements.
            multiArcSystemInitialStates[ j ]  = convertKeplerianToCartesianElements(
                    orbiterInitialStateInKeplerianElements,
                    marsGravitationalParameter ) + initialStateDifference.segment(
                    singleArcInitialStates.rows( ), 6 );
        }
    }
    else
    {
        for( unsigned int j = 0; j < numberOfIntegrationArcs; j++ )
        {
            multiArcSystemInitialStates[ j ] = forcedMultiArcInitialStates.at( j ) + initialStateDifference.segment(
                    singleArcInitialStates.rows( ), 6 );
        }
    }

    // Create propagation settings for each arc
    std::vector< std::shared_ptr< SingleArcPropagatorSettings< double > > > arcPropagationSettingsList;
    for( unsigned int i = 0; i < numberOfIntegrationArcs; i++ )
    {
        arcPropagationSettingsList.push_back(
                std::make_shared< TranslationalStatePropagatorSettings< double > >
                        ( multiArcCentralBodies, multiArcAccelerationModelMap, multiArcBodiesToIntegrate,
                          multiArcSystemInitialStates.at( i ), integrationArcEnds.at( i ) ) );
    }

    std::shared_ptr< MultiArcPropagatorSettings< > > multiArcPropagatorSettings =
            std::make_shared< MultiArcPropagatorSettings< > >( arcPropagationSettingsList, patchMultiArcs );

    std::shared_ptr< HybridArcPropagatorSettings< > > hybridArcPropagatorSettings =
            std::make_shared< HybridArcPropagatorSettings< > >(
                    singleArcPropagatorSettings, multiArcPropagatorSettings );

    std::shared_ptr< IntegratorSettings< > > singleArcIntegratorSettings =
            std::make_shared< IntegratorSettings< > >
                    ( rungeKutta4, initialEphemerisTime, 60.0 );

    std::shared_ptr< IntegratorSettings< > > multiArcIntegratorSettings =
            std::make_shared< IntegratorSettings< > >
                    ( rungeKutta4, initialEphemerisTime, 45.0 );


    // Define parameters.
    std::vector< std::shared_ptr< EstimatableParameterSettings > > parameterNames;
    {
        parameterNames =
                getInitialStateParameterSettings< double >( hybridArcPropagatorSettings, bodies, integrationArcStarts );
        parameterNames.push_back( std::make_shared< EstimatableParameterSettings >( "Sun", gravitational_parameter ) );
        parameterNames.push_back( std::make_shared< EstimatableParameterSettings >( "Mars", gravitational_parameter ) );
    }

    // Create parameters
    std::shared_ptr< estimatable_parameters::EstimatableParameterSet< StateScalarType > > parametersToEstimate =
            createParametersToEstimate( parameterNames, bodies );

    // Perturb parameters.
    Eigen::Matrix< StateScalarType, Eigen::Dynamic, 1 > parameterVector =
            parametersToEstimate->template getFullParameterValues< StateScalarType >( );

    parameterVector.block( parameterVector.rows( ) - 2, 0, 2, 1 ) += parameterPerturbation;
    parametersToEstimate->resetParameterValues( parameterVector );

    std::pair< std::vector< Eigen::Matrix< StateScalarType, Eigen::Dynamic, Eigen::Dynamic > >,
            std::vector< Eigen::Matrix< StateScalarType, Eigen::Dynamic, 1 > > > results;
    {
        // Create dynamics simulator
        HybridArcVariationalEquationsSolver< StateScalarType, TimeType > variationalEquations =
                HybridArcVariationalEquationsSolver< StateScalarType, TimeType >(
                        bodies, singleArcIntegratorSettings, multiArcIntegratorSettings,
                        hybridArcPropagatorSettings, parametersToEstimate, integrationArcStarts );

        // Propagate requested equations.
        if( propagateVariationalEquations )
        {
            variationalEquations.integrateVariationalAndDynamicalEquations(
                    variationalEquations.getPropagatorSettings( )->getInitialStates( ), 1 );
        }
        else
        {
            variationalEquations.integrateDynamicalEquationsOfMotionOnly(
                    variationalEquations.getPropagatorSettings( )->getInitialStates( ) );
        }


        // Retrieve test data
        for( unsigned int arc = 0; arc < integrationArcEnds.size( ); arc++ )
        {
            double testEpoch = integrationArcEnds.at( arc ) - 2.0E4;
            Eigen::Matrix< StateScalarType, Eigen::Dynamic, 1 > testStates =
                    Eigen::Matrix< StateScalarType, Eigen::Dynamic, 1 >::Zero( 12 );
            testStates.block( 0, 0, 6, 1 ) = bodies.at( "Mars" )->getStateInBaseFrameFromEphemeris( testEpoch );

            testStates.block( 6, 0, 6, 1 ) = bodies.at( "Orbiter" )->getStateInBaseFrameFromEphemeris( testEpoch );/* -
        testStates.block( 0, 0, 6, 1 );*/

            if( propagateVariationalEquations )
            {
                results.first.push_back( variationalEquations.getStateTransitionMatrixInterface( )->
                        getCombinedStateTransitionAndSensitivityMatrix( testEpoch ) );
                results.second.push_back( hybridArcPropagatorSettings->getMultiArcPropagatorSettings( )->getInitialStateList( ).at( arc ) );

                Eigen::MatrixXd testMatrixDirect =
                        variationalEquations.getStateTransitionMatrixInterface( )->
                                getCombinedStateTransitionAndSensitivityMatrix( testEpoch );
                Eigen::MatrixXd testMatrixFull=
                        variationalEquations.getStateTransitionMatrixInterface( )->
                                getFullCombinedStateTransitionAndSensitivityMatrix( testEpoch );

                TUDAT_CHECK_MATRIX_CLOSE_FRACTION(
                        testMatrixDirect.block( 0, 0, 12, 6 ),
                        testMatrixFull.block( 0, 0, 12, 6 ),
                        std::numeric_limits< double >::epsilon( ) );

                TUDAT_CHECK_MATRIX_CLOSE_FRACTION(
                        testMatrixDirect.block( 0, 6, 12, 6 ),
                        testMatrixFull.block( 0, 6 * ( arc + 1 ), 12, 6 ),
                        std::numeric_limits< double >::epsilon( ) );

                TUDAT_CHECK_MATRIX_CLOSE_FRACTION(
                        testMatrixDirect.block( 0, 12, 12, 2 ),
                        testMatrixFull.block( 0, 18, 12, 2 ),
                        std::numeric_limits< double >::epsilon( ) );
            }
            else
            {
                results.second.push_back( testStates );
            }
        }
    }
    return results;
}

BOOST_AUTO_TEST_CASE( testMarsAndOrbiterHybridArcVariationalEquationCalculation )
{
    std::pair< std::vector< Eigen::MatrixXd >, std::vector< Eigen::VectorXd > > currentOutput;

    // Define variables for numerical differentiation
    Eigen::Matrix< double, 12, 1>  perturbedState;
    Eigen::Vector2d perturbedParameter;

    Eigen::Matrix< double, 12, 1> statePerturbation;
    Eigen::VectorXd parameterPerturbation;


    // Define parameter perturbation
    parameterPerturbation  = ( Eigen::VectorXd( 2 ) << 1.0E20, 1.0E10 ).finished( );
    statePerturbation = ( Eigen::Matrix< double, 12, 1>( )<<
                                                          1.0E10, 1.0E10, 1.0E10, 5.0E4, 5.0E4, 10.0E4,
            10.0, 10.0, 10.0, 0.1, 0.1, 0.1 ).finished( );

    for( unsigned int patchArcs = 0; patchArcs < 1; patchArcs++ )
    {
        // Test for all requested propagator types.
        for( unsigned int k = 0; k < 1; k++ )
        {
            std::cout<<"Propagating state transition: "<<patchArcs<<" "<<" "<<k<<std::endl;
            // Compute state transition and sensitivity matrices
            currentOutput = executeHybridArcMarsAndOrbiterSensitivitySimulation < double, double >(
                    Eigen::Matrix< double, 12, 1 >::Zero( ), Eigen::VectorXd::Zero( 2 ), true, patchArcs );
            std::vector< Eigen::MatrixXd > stateTransitionAndSensitivityMatrixAtEpoch = currentOutput.first;

            std::vector< Eigen::VectorXd > nominalArcStartStates;
            if( patchArcs )
            {
                nominalArcStartStates = currentOutput.second;
            }

            std::vector< Eigen::MatrixXd > manualPartial;
            manualPartial.resize( stateTransitionAndSensitivityMatrixAtEpoch.size( ) );
            for( unsigned int arc = 0; arc < manualPartial.size( ); arc++ )
            {
                manualPartial[ arc ] = Eigen::MatrixXd::Zero( 12, 14 );
            }

            // Numerically compute state transition matrix
            for( unsigned int j = 0; j < 12; j++ )
            {
//                std::cout<<"Propagating perturbation "<<j<<std::endl;
                std::vector< Eigen::VectorXd > upPerturbedState, upPerturbedState2, downPerturbedState2, downPerturbedState;
                perturbedState.setZero( );
                perturbedState( j ) += statePerturbation( j );
                upPerturbedState = executeHybridArcMarsAndOrbiterSensitivitySimulation< double, double >(
                        perturbedState, Eigen::VectorXd::Zero( 2 ), false, false, nominalArcStartStates ).second;

                perturbedState.setZero( );
                perturbedState( j ) += 0.5 * statePerturbation( j );
                upPerturbedState2 = executeHybridArcMarsAndOrbiterSensitivitySimulation< double, double >(
                        perturbedState, Eigen::VectorXd::Zero( 2 ), false, false, nominalArcStartStates ).second;

                perturbedState.setZero( );
                perturbedState( j ) -= 0.5 * statePerturbation( j );
                downPerturbedState2 = executeHybridArcMarsAndOrbiterSensitivitySimulation< double, double >(
                        perturbedState, Eigen::VectorXd::Zero( 2 ), false, false, nominalArcStartStates ).second;


                perturbedState.setZero( );
                perturbedState( j ) -= statePerturbation( j );
                downPerturbedState = executeHybridArcMarsAndOrbiterSensitivitySimulation< double, double >(
                        perturbedState, Eigen::VectorXd::Zero( 2 ), false, false, nominalArcStartStates ).second;

                for( unsigned int arc = 0; arc < upPerturbedState.size( ); arc++ )
                {
                    manualPartial[ arc ].block( 0, j, 12, 1 ) =
                            ( -upPerturbedState[ arc ] + 8.0 * upPerturbedState2[ arc ] - 8.0 * downPerturbedState2[ arc ] + downPerturbedState[ arc ] ) /
                            ( 6.0 * statePerturbation( j ) );
                }
            }

            //Numerically compute sensitivity matrix
            for( unsigned int j = 0; j < 2; j ++ )
            {
                std::vector< Eigen::VectorXd > upPerturbedState, upPerturbedState2, downPerturbedState2, downPerturbedState;
                perturbedState.setZero( );
                Eigen::Vector2d upPerturbedParameter, downPerturbedParameter;

                perturbedParameter.setZero( );
                perturbedParameter( j ) += parameterPerturbation( j );
                upPerturbedState = executeHybridArcMarsAndOrbiterSensitivitySimulation< double, double >(
                        perturbedState, perturbedParameter, false, false, nominalArcStartStates).second;

                perturbedParameter.setZero( );
                perturbedParameter( j ) += 0.5 * parameterPerturbation( j );
                upPerturbedState2 = executeHybridArcMarsAndOrbiterSensitivitySimulation< double, double >(
                        perturbedState, perturbedParameter, false, false, nominalArcStartStates ).second;

                perturbedParameter.setZero( );
                perturbedParameter( j ) -= 0.5 * parameterPerturbation( j );
                downPerturbedState2 = executeHybridArcMarsAndOrbiterSensitivitySimulation< double, double >(
                        perturbedState, perturbedParameter, false, false, nominalArcStartStates ).second;

                perturbedParameter.setZero( );
                perturbedParameter( j ) -= parameterPerturbation( j );
                downPerturbedState = executeHybridArcMarsAndOrbiterSensitivitySimulation< double, double >(
                        perturbedState, perturbedParameter, false, false, nominalArcStartStates ).second;

                for( unsigned int arc = 0; arc < upPerturbedState.size( ); arc++ )
                {
                    manualPartial[ arc ].block( 0, j + 12, 12, 1 ) =
                            ( -upPerturbedState[ arc ] + 8.0 * upPerturbedState2[ arc ] - 8.0 * downPerturbedState2[ arc ] + downPerturbedState[ arc ] ) /
                            ( 6.0 * parameterPerturbation( j ) );
                }
            }




            for( unsigned int arc = 0; arc < manualPartial.size( ); arc++ )
            {
                TUDAT_CHECK_MATRIX_CLOSE_FRACTION(
                        stateTransitionAndSensitivityMatrixAtEpoch.at( arc ).block( 0, 0, 6, 6 ),
                        manualPartial.at( arc ).block( 0, 0, 6, 6 ), 5.0E-5 );
                TUDAT_CHECK_MATRIX_CLOSE_FRACTION(
                        stateTransitionAndSensitivityMatrixAtEpoch.at( arc ).block( 6, 6, 6, 6 ),
                        manualPartial.at( arc ).block( 6, 6, 6, 6 ), 5.0E-5 );

                double couplingTolerance;
                if( arc == 0 )
                {
                    couplingTolerance = 5.0E-1;
                }
                else if( arc == 1 || patchArcs )
                {
                    couplingTolerance = 5.0E-2;
                }
                else
                {
                    couplingTolerance = 1.0E-2;
                }

                // One component is, by chance, not computed to within relative precision (due to small numerical value),
                // next lines mitigate
                if( patchArcs == 0 )
                {
                    stateTransitionAndSensitivityMatrixAtEpoch[ arc ]( 7, 4 ) = 0.0;
                    manualPartial[ arc ]( 7, 4 ) = 0.0;
                }

                TUDAT_CHECK_MATRIX_CLOSE_FRACTION(
                        stateTransitionAndSensitivityMatrixAtEpoch.at( arc ).block( 6, 0, 6, 6 ),
                        manualPartial.at( arc ).block( 6, 0, 6, 6 ), couplingTolerance );
                TUDAT_CHECK_MATRIX_CLOSE_FRACTION(
                        stateTransitionAndSensitivityMatrixAtEpoch.at( arc ).block( 0, 12, 6, 1 ),
                        manualPartial.at( arc ).block( 0, 12, 6, 1 ), 5.0E-5 );
                TUDAT_CHECK_MATRIX_CLOSE_FRACTION(
                        stateTransitionAndSensitivityMatrixAtEpoch.at( arc ).block( 6, 12, 6, 1 ),
                        manualPartial.at( arc ).block( 6, 12, 6, 1 ), 5.0E-3 );
                TUDAT_CHECK_MATRIX_CLOSE_FRACTION(
                        stateTransitionAndSensitivityMatrixAtEpoch.at( arc ).block( 6, 13, 6, 1 ),
                        manualPartial.at( arc ).block( 6, 13, 6, 1 ), 5.0E-5 );

                //                    std::cout<<"Arc: "<<arc<<std::endl<<stateTransitionAndSensitivityMatrixAtEpoch.at( arc ).block( 6, 0, 6, 6 )<<std::endl<<std::endl<<
                //                               manualPartial.at( arc ).block( 6, 0, 6, 6 )<<std::endl<<std::endl<<
                //                               ( stateTransitionAndSensitivityMatrixAtEpoch.at( arc ) - manualPartial.at( arc ) ).block( 6, 0, 6, 6 ).cwiseQuotient(
                //                                manualPartial.at( arc ).block( 6, 0, 6, 6 ) )<<std::endl<<std::endl;
<<<<<<< HEAD
                std::cout<<"Arc: "<<arc<<std::endl<<stateTransitionAndSensitivityMatrixAtEpoch.at( arc ).block( 0, 12, 12, 2 )<<std::endl<<std::endl<<
                         manualPartial.at( arc ).block( 0, 12, 12, 2 )<<std::endl<<std::endl<<
                         ( stateTransitionAndSensitivityMatrixAtEpoch.at( arc ) - manualPartial.at( arc ) ).block( 0, 12, 12, 2 ).cwiseQuotient(
                                 manualPartial.at( arc ).block( 0, 12, 12, 2 ) )<<std::endl<<std::endl;
=======
//                std::cout<<"Arc: "<<arc<<std::endl<<stateTransitionAndSensitivityMatrixAtEpoch.at( arc ).block( 0, 12, 12, 2 )<<std::endl<<std::endl<<
//                           manualPartial.at( arc ).block( 0, 12, 12, 2 )<<std::endl<<std::endl<<
//                           ( stateTransitionAndSensitivityMatrixAtEpoch.at( arc ) - manualPartial.at( arc ) ).block( 0, 12, 12, 2 ).cwiseQuotient(
//                               manualPartial.at( arc ).block( 0, 12, 12, 2 ) )<<std::endl<<std::endl;
>>>>>>> 88f824b5

            }

        }
    }
}

BOOST_AUTO_TEST_CASE( testVaryingCentralBodyHybridArcVariationalEquations )
{
    // Load spice kernels.
    spice_interface::loadStandardSpiceKernels( );

    // Create list of bodies to create.
    std::vector< std::string > bodyNames;
    bodyNames.push_back( "Jupiter" );
    bodyNames.push_back( "Io" );
    bodyNames.push_back( "Europa" );
    bodyNames.push_back( "Ganymede" );

    // Specify initial time
    double initialTime = 0.0;
    double finalTime = 4.0 * 86400.0;

    // Get body settings.
    BodyListSettings bodySettings =
            getDefaultBodySettings( bodyNames, initialTime - 3600.0, finalTime + 3600.0,
                                    "Jupiter", "ECLIPJ2000" );

    // Create bodies needed in simulation
    SystemOfBodies bodies = createSystemOfBodies( bodySettings );
    bodies.createEmptyBody( "Spacecraft" );
    bodies.at( "Spacecraft" )->setEphemeris( std::make_shared< MultiArcEphemeris >(
<<<<<<< HEAD
            std::map< double, std::shared_ptr< Ephemeris > >( ), "Jupiter", "ECLIPJ2000" ) );
=======
                                               std::map< double, std::shared_ptr< Ephemeris > >( ), "Jupiter", "ECLIPJ2000" ) );
    bodies.processBodyFrameDefinitions( );
>>>>>>> 88f824b5

    SelectedAccelerationMap singleArcAccelerationMap;
    std::vector< std::string > singleArcBodiesToPropagate = { "Io", "Europa", "Ganymede" };
    std::vector< std::string > singleArcCentralBodies = { "Jupiter", "Jupiter", "Jupiter" };

    for( unsigned int i = 0; i < singleArcBodiesToPropagate.size( ); i++ )
    {
        singleArcAccelerationMap[ singleArcBodiesToPropagate.at( i ) ][ "Jupiter" ].push_back(
<<<<<<< HEAD
                std::make_shared< AccelerationSettings >( basic_astrodynamics::central_gravity ) );
=======
                    std::make_shared< AccelerationSettings >( basic_astrodynamics::point_mass_gravity ) );
>>>>>>> 88f824b5

        for( unsigned int j = 0; j < singleArcBodiesToPropagate.size( ); j++ )
        {
            if( i != j )
            {
                singleArcAccelerationMap[ singleArcBodiesToPropagate.at( i ) ][ singleArcBodiesToPropagate.at( j ) ].push_back(
<<<<<<< HEAD
                        std::make_shared< AccelerationSettings >( basic_astrodynamics::central_gravity ) );
=======
                            std::make_shared< AccelerationSettings >( basic_astrodynamics::point_mass_gravity ) );
>>>>>>> 88f824b5
            }
        }
    }

    basic_astrodynamics::AccelerationMap singleArcAccelerationModelMap = createAccelerationModelsMap(
            bodies, singleArcAccelerationMap, singleArcBodiesToPropagate, singleArcCentralBodies );

    Eigen::VectorXd singleArcInitialState = getInitialStatesOfBodies(
            singleArcBodiesToPropagate, singleArcCentralBodies, bodies, initialTime );

    std::shared_ptr< TranslationalStatePropagatorSettings< double > > singleArcPropagatorSettings =
            std::make_shared< TranslationalStatePropagatorSettings< double > >
                    ( singleArcCentralBodies, singleArcAccelerationModelMap, singleArcBodiesToPropagate,singleArcInitialState, finalTime );

    std::vector< std::string > multiArcBodiesToPropagate =
            { "Spacecraft", "Spacecraft", "Spacecraft", "Spacecraft", "Spacecraft", "Spacecraft" };

    std::vector< std::string > multiArcCentralBodies =
            { "Io", "Ganymede", "Europa", "Ganymede", "Io", "Europa" };

    std::vector< double > arcStartTimes =
            { 3600.0, 3.0 * 3600, 5.0 * 3600.0, 7.0 * 3600.0, 9.0 * 3600.0, 11.0 * 3600.0 };
    std::map< std::string, std::vector< double > > arcStartTimesPerBody;

    for( unsigned int i = 0; i < arcStartTimes.size( ); i++ )
    {
        arcStartTimesPerBody[ multiArcCentralBodies.at( i ) ].push_back( arcStartTimes.at( i ) );
    }
    double arcDuration = 3600.0;


    std::vector< Eigen::VectorXd > multiArcSystemInitialStates;
    std::vector< std::shared_ptr< SingleArcPropagatorSettings< double > > > multiArcPropagationSettingsList;
    std::map< std::string, std::vector< std::shared_ptr< SingleArcPropagatorSettings< double > > > >
            multiArcPropagationSettingsListPerCentralBody;
    std::map< std::string, std::vector< int > > perBodyIndicesInFullPropagation;

    for( unsigned int i = 0; i < arcStartTimes.size( ); i++ )
    {
        Eigen::Vector6d spacecraftInitialStateInKeplerianElements;
        spacecraftInitialStateInKeplerianElements( semiMajorAxisIndex ) = 3500.0E3;
        spacecraftInitialStateInKeplerianElements( eccentricityIndex ) = 0.1;
        spacecraftInitialStateInKeplerianElements( inclinationIndex ) = unit_conversions::convertDegreesToRadians(
                static_cast< double >( i * 30 ) );
        spacecraftInitialStateInKeplerianElements( argumentOfPeriapsisIndex ) = unit_conversions::convertDegreesToRadians(
                static_cast< double >( i * 30 ) );
        spacecraftInitialStateInKeplerianElements( longitudeOfAscendingNodeIndex ) = unit_conversions::convertDegreesToRadians(
                static_cast< double >( i * 30 ) );
        spacecraftInitialStateInKeplerianElements( trueAnomalyIndex ) = unit_conversions::convertDegreesToRadians(
                static_cast< double >( i * 30 ) );
        double centralBodyGravitationalParameter = bodies.at( multiArcCentralBodies.at( i ) )->getGravityFieldModel( )->getGravitationalParameter( );
        multiArcSystemInitialStates.push_back( convertKeplerianToCartesianElements(
                spacecraftInitialStateInKeplerianElements, centralBodyGravitationalParameter ) );

        SelectedAccelerationMap multiArcAccelerationMap;

        multiArcAccelerationMap[ "Spacecraft" ][ "Jupiter" ].push_back(
<<<<<<< HEAD
                std::make_shared< AccelerationSettings >( basic_astrodynamics::central_gravity ) );
=======
                    std::make_shared< AccelerationSettings >( basic_astrodynamics::point_mass_gravity ) );
>>>>>>> 88f824b5

        for( unsigned int i = 0; i < singleArcBodiesToPropagate.size( ); i++ )
        {
            multiArcAccelerationMap[ "Spacecraft" ][ singleArcBodiesToPropagate.at( i ) ].push_back(
<<<<<<< HEAD
                    std::make_shared< AccelerationSettings >( basic_astrodynamics::central_gravity ) );
=======
                        std::make_shared< AccelerationSettings >( basic_astrodynamics::point_mass_gravity ) );
>>>>>>> 88f824b5
        }

        basic_astrodynamics::AccelerationMap multiArcAccelerationModelMap = createAccelerationModelsMap(
                bodies, multiArcAccelerationMap, { multiArcBodiesToPropagate.at( i ) }, { multiArcCentralBodies.at( i ) } );

        multiArcPropagationSettingsList.push_back(
                std::make_shared< TranslationalStatePropagatorSettings< double > >
                        ( std::vector< std::string >{ multiArcCentralBodies.at( i ) }, multiArcAccelerationModelMap,
                          std::vector< std::string >{ multiArcBodiesToPropagate.at( i ) },
                          multiArcSystemInitialStates.at( i ), arcStartTimes.at( i ) + arcDuration ) );
        multiArcPropagationSettingsListPerCentralBody[
                multiArcCentralBodies.at( i ) ].push_back(
                std::make_shared< TranslationalStatePropagatorSettings< double > >
                        ( std::vector< std::string >{ multiArcCentralBodies.at( i ) }, multiArcAccelerationModelMap,
                          std::vector< std::string >{ multiArcBodiesToPropagate.at( i ) },
                          multiArcSystemInitialStates.at( i ), arcStartTimes.at( i ) + arcDuration ) );
        perBodyIndicesInFullPropagation[ multiArcCentralBodies.at( i ) ].push_back( i );

    }
    std::shared_ptr< MultiArcPropagatorSettings< > > multiArcPropagationSettings =
            std::make_shared< MultiArcPropagatorSettings< > >( multiArcPropagationSettingsList );

    std::shared_ptr< HybridArcPropagatorSettings< > > hybridArcPropagatorSettings =
            std::make_shared< HybridArcPropagatorSettings< > >( singleArcPropagatorSettings, multiArcPropagationSettings );

    std::vector< std::shared_ptr< EstimatableParameterSettings > > parameterNames;
    parameterNames = getInitialHybridArcParameterSettings< >( hybridArcPropagatorSettings, bodies, arcStartTimes );

    for( unsigned int i = 0; i < singleArcBodiesToPropagate.size( ); i++ )
    {
        parameterNames.push_back( std::make_shared< EstimatableParameterSettings >(
                singleArcBodiesToPropagate.at( i ), gravitational_parameter ) );
    }

    std::shared_ptr< estimatable_parameters::EstimatableParameterSet< double > > parametersToEstimate =
            createParametersToEstimate< double >( parameterNames, bodies, hybridArcPropagatorSettings );
    printEstimatableParameterEntries( parametersToEstimate );

    std::shared_ptr< IntegratorSettings< > > singleArcIntegratorSettings =
            std::make_shared< IntegratorSettings< > >
                    ( rungeKutta4, initialTime, 60.0 );

    std::shared_ptr< IntegratorSettings< > > multiArcIntegratorSettings =
            std::make_shared< IntegratorSettings< > >
                    ( rungeKutta4, TUDAT_NAN, 15.0 );

    // Create dynamics simulator
    HybridArcVariationalEquationsSolver< > variationalEquations =
            HybridArcVariationalEquationsSolver< >(
                    bodies, singleArcIntegratorSettings, multiArcIntegratorSettings,
                    hybridArcPropagatorSettings, parametersToEstimate, arcStartTimes, true, false, true );

    std::vector< std::vector< std::map< double, Eigen::MatrixXd > > > fullMultiArcVariationalSolution =
            variationalEquations.getMultiArcSolver( )->getNumericalVariationalEquationsSolution( );
    std::vector< std::map< double, Eigen::VectorXd > > fullMultiArcStateSolution =
            variationalEquations.getMultiArcSolver( )->getDynamicsSimulator( )->getEquationsOfMotionNumericalSolution( );

    for( unsigned int i = 0; i < singleArcBodiesToPropagate.size( ); i++ )
    {
        std::shared_ptr< MultiArcPropagatorSettings< > > multiArcPerBodyPropagationSettings =
                std::make_shared< MultiArcPropagatorSettings< > >( multiArcPropagationSettingsListPerCentralBody.at(
                        singleArcBodiesToPropagate.at( i ) ) );
        std::shared_ptr< HybridArcPropagatorSettings< > > hybridArcPerBodyPropagatorSettings =
                std::make_shared< HybridArcPropagatorSettings< > >(
                        singleArcPropagatorSettings, multiArcPerBodyPropagationSettings );

        std::vector< std::shared_ptr< EstimatableParameterSettings > > parameterNamesPerBody;

        parameterNamesPerBody = getInitialHybridArcParameterSettings< >(
                hybridArcPerBodyPropagatorSettings, bodies, arcStartTimesPerBody.at( singleArcBodiesToPropagate.at( i ) ) );

        for( unsigned int j = 0; j < singleArcBodiesToPropagate.size( ); j++ )
        {
            parameterNamesPerBody.push_back( std::make_shared< EstimatableParameterSettings >(
                    singleArcBodiesToPropagate.at( j ), gravitational_parameter ) );
        }

        std::shared_ptr< estimatable_parameters::EstimatableParameterSet< double > > parametersToEstimatePerBody =
                createParametersToEstimate< double >( parameterNamesPerBody, bodies, hybridArcPerBodyPropagatorSettings );
        printEstimatableParameterEntries( parametersToEstimatePerBody );

        HybridArcVariationalEquationsSolver< > perCentralBodyVariationalEquations =
                HybridArcVariationalEquationsSolver< >(
                        bodies, singleArcIntegratorSettings, multiArcIntegratorSettings,
                        hybridArcPerBodyPropagatorSettings, parametersToEstimatePerBody, arcStartTimesPerBody.at(
                                singleArcBodiesToPropagate.at( i ) ), true, false, true );

        std::vector< std::vector< std::map< double, Eigen::MatrixXd > > > perBodyMultiArcVariationalSolution =
                perCentralBodyVariationalEquations.getMultiArcSolver( )->getNumericalVariationalEquationsSolution( );
        std::vector< std::map< double, Eigen::VectorXd > > perBodyMultiArcStateSolution =
                perCentralBodyVariationalEquations.getMultiArcSolver( )->getDynamicsSimulator( )->getEquationsOfMotionNumericalSolution( );

        for( unsigned int j = 0; j < perBodyIndicesInFullPropagation.at( singleArcBodiesToPropagate.at( i ) ).size( ); j++ )
        {
            for( unsigned int k = 0; k < 2; k++ )
            {
                std::map< double, Eigen::MatrixXd > fullMultiArcMatrixHistory = fullMultiArcVariationalSolution.at(
                        perBodyIndicesInFullPropagation.at( singleArcBodiesToPropagate.at( i ) ).at( j ) ).at( k );
                std::map< double, Eigen::MatrixXd > perBodyMultiMatrixHistory = perBodyMultiArcVariationalSolution.at( j ).at( k );

                auto fullIterator = fullMultiArcMatrixHistory.begin( );
                auto perBodyIterator = perBodyMultiMatrixHistory.begin( );

                BOOST_CHECK_EQUAL( fullMultiArcMatrixHistory.size( ), perBodyMultiMatrixHistory.size( ) );

                for( unsigned int i = 0; i < fullMultiArcMatrixHistory.size( ); i++ )
                {
                    BOOST_CHECK_CLOSE_FRACTION( fullIterator->first, perBodyIterator->first, std::numeric_limits< double >::epsilon( ) );
                    TUDAT_CHECK_MATRIX_CLOSE_FRACTION( fullIterator->second, perBodyIterator->second, std::numeric_limits< double >::epsilon( ) );

                    fullIterator++;
                    perBodyIterator++;
                }
            }
        }
    }
}

BOOST_AUTO_TEST_SUITE_END( )

}

}<|MERGE_RESOLUTION|>--- conflicted
+++ resolved
@@ -95,14 +95,9 @@
     bodies.createEmptyBody( "Orbiter" );
     bodies.at( "Orbiter" )->setConstantBodyMass( 5.0E3 );
     bodies.at( "Orbiter" )->setEphemeris( std::make_shared< MultiArcEphemeris >(
-<<<<<<< HEAD
             std::map< double, std::shared_ptr< Ephemeris > >( ),
             "Mars", "ECLIPJ2000" ) );
-=======
-                                            std::map< double, std::shared_ptr< Ephemeris > >( ),
-                                            "Mars", "ECLIPJ2000" ) );
     bodies.processBodyFrameDefinitions( );
->>>>>>> 88f824b5
 
     double referenceAreaRadiation = 4.0;
     double radiationPressureCoefficient = 1.2;
@@ -507,17 +502,11 @@
                 //                               manualPartial.at( arc ).block( 6, 0, 6, 6 )<<std::endl<<std::endl<<
                 //                               ( stateTransitionAndSensitivityMatrixAtEpoch.at( arc ) - manualPartial.at( arc ) ).block( 6, 0, 6, 6 ).cwiseQuotient(
                 //                                manualPartial.at( arc ).block( 6, 0, 6, 6 ) )<<std::endl<<std::endl;
-<<<<<<< HEAD
-                std::cout<<"Arc: "<<arc<<std::endl<<stateTransitionAndSensitivityMatrixAtEpoch.at( arc ).block( 0, 12, 12, 2 )<<std::endl<<std::endl<<
-                         manualPartial.at( arc ).block( 0, 12, 12, 2 )<<std::endl<<std::endl<<
-                         ( stateTransitionAndSensitivityMatrixAtEpoch.at( arc ) - manualPartial.at( arc ) ).block( 0, 12, 12, 2 ).cwiseQuotient(
-                                 manualPartial.at( arc ).block( 0, 12, 12, 2 ) )<<std::endl<<std::endl;
-=======
+
 //                std::cout<<"Arc: "<<arc<<std::endl<<stateTransitionAndSensitivityMatrixAtEpoch.at( arc ).block( 0, 12, 12, 2 )<<std::endl<<std::endl<<
 //                           manualPartial.at( arc ).block( 0, 12, 12, 2 )<<std::endl<<std::endl<<
 //                           ( stateTransitionAndSensitivityMatrixAtEpoch.at( arc ) - manualPartial.at( arc ) ).block( 0, 12, 12, 2 ).cwiseQuotient(
 //                               manualPartial.at( arc ).block( 0, 12, 12, 2 ) )<<std::endl<<std::endl;
->>>>>>> 88f824b5
 
             }
 
@@ -550,12 +539,8 @@
     SystemOfBodies bodies = createSystemOfBodies( bodySettings );
     bodies.createEmptyBody( "Spacecraft" );
     bodies.at( "Spacecraft" )->setEphemeris( std::make_shared< MultiArcEphemeris >(
-<<<<<<< HEAD
             std::map< double, std::shared_ptr< Ephemeris > >( ), "Jupiter", "ECLIPJ2000" ) );
-=======
-                                               std::map< double, std::shared_ptr< Ephemeris > >( ), "Jupiter", "ECLIPJ2000" ) );
     bodies.processBodyFrameDefinitions( );
->>>>>>> 88f824b5
 
     SelectedAccelerationMap singleArcAccelerationMap;
     std::vector< std::string > singleArcBodiesToPropagate = { "Io", "Europa", "Ganymede" };
@@ -564,22 +549,14 @@
     for( unsigned int i = 0; i < singleArcBodiesToPropagate.size( ); i++ )
     {
         singleArcAccelerationMap[ singleArcBodiesToPropagate.at( i ) ][ "Jupiter" ].push_back(
-<<<<<<< HEAD
-                std::make_shared< AccelerationSettings >( basic_astrodynamics::central_gravity ) );
-=======
                     std::make_shared< AccelerationSettings >( basic_astrodynamics::point_mass_gravity ) );
->>>>>>> 88f824b5
 
         for( unsigned int j = 0; j < singleArcBodiesToPropagate.size( ); j++ )
         {
             if( i != j )
             {
                 singleArcAccelerationMap[ singleArcBodiesToPropagate.at( i ) ][ singleArcBodiesToPropagate.at( j ) ].push_back(
-<<<<<<< HEAD
-                        std::make_shared< AccelerationSettings >( basic_astrodynamics::central_gravity ) );
-=======
                             std::make_shared< AccelerationSettings >( basic_astrodynamics::point_mass_gravity ) );
->>>>>>> 88f824b5
             }
         }
     }
@@ -637,20 +614,12 @@
         SelectedAccelerationMap multiArcAccelerationMap;
 
         multiArcAccelerationMap[ "Spacecraft" ][ "Jupiter" ].push_back(
-<<<<<<< HEAD
-                std::make_shared< AccelerationSettings >( basic_astrodynamics::central_gravity ) );
-=======
                     std::make_shared< AccelerationSettings >( basic_astrodynamics::point_mass_gravity ) );
->>>>>>> 88f824b5
 
         for( unsigned int i = 0; i < singleArcBodiesToPropagate.size( ); i++ )
         {
             multiArcAccelerationMap[ "Spacecraft" ][ singleArcBodiesToPropagate.at( i ) ].push_back(
-<<<<<<< HEAD
-                    std::make_shared< AccelerationSettings >( basic_astrodynamics::central_gravity ) );
-=======
                         std::make_shared< AccelerationSettings >( basic_astrodynamics::point_mass_gravity ) );
->>>>>>> 88f824b5
         }
 
         basic_astrodynamics::AccelerationMap multiArcAccelerationModelMap = createAccelerationModelsMap(
