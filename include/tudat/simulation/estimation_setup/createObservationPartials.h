--- conflicted
+++ resolved
@@ -170,92 +170,6 @@
                 observationPartials;
         switch( observationModel->getObservableType( ) )
         {
-<<<<<<< HEAD
-            case observation_models::one_way_range:
-                observationPartials =
-                        createSingleLinkObservationPartials< ObservationScalarType, 1, TimeType >(
-                                observationModel,
-                                bodies,
-                                parametersToEstimate,
-                                isPartialForDifferencedObservable,
-                                isPartialForConcatenatedObservable );
-                break;
-            case observation_models::one_way_doppler:
-                observationPartials =
-                        createSingleLinkObservationPartials< ObservationScalarType, 1, TimeType >(
-                                observationModel,
-                                bodies,
-                                parametersToEstimate,
-                                isPartialForDifferencedObservable,
-                                isPartialForConcatenatedObservable );
-                break;
-            case observation_models::two_way_doppler:
-                if( isPartialForConcatenatedObservable )
-                {
-                    throw std::runtime_error(
-                            "Error when requesting partial creation for 2-way Doppler; "
-                            "concatenated partial not supported" );
-                }
-                observationPartials =
-                        createTwoWayDopplerPartials< ObservationScalarType, TimeType >(
-                                observationModel,
-                                bodies,
-                                parametersToEstimate,
-                                isPartialForDifferencedObservable );
-                break;
-            case observation_models::n_way_range:
-                if( isPartialForConcatenatedObservable )
-                {
-                    throw std::runtime_error(
-                            "Error when requesting partial creation for n-way range; concatenated "
-                            "partial not supported" );
-                }
-                observationPartials = createNWayRangePartials< ObservationScalarType >(
-                        observationModel,
-                        bodies,
-                        parametersToEstimate,
-                        isPartialForDifferencedObservable );
-                break;
-            case observation_models::one_way_differenced_range:
-                if( isPartialForConcatenatedObservable )
-                {
-                    throw std::runtime_error(
-                            "Error when requesting partial creation for 1-way averaged Doppler; "
-                            "concatenated partial not supported" );
-                }
-                observationPartials =
-                        createDifferencedObservablePartials< ObservationScalarType, TimeType, 1 >(
-                                observationModel,
-                                bodies,
-                                parametersToEstimate,
-                                isPartialForDifferencedObservable );
-                break;
-            case observation_models::n_way_differenced_range:
-            case observation_models::dsn_n_way_averaged_doppler:
-            case observation_models::doppler_measured_frequency:
-                if( isPartialForDifferencedObservable )
-                {
-                    throw std::runtime_error(
-                            "Error when requesting partial creation for n-way averaged Doppler; "
-                            "differenced partial not supported" );
-                }
-                if( isPartialForConcatenatedObservable )
-                {
-                    throw std::runtime_error(
-                            "Error when requesting partial creation for n-way averaged Doppler; "
-                            "concatenated partial not supported" );
-                }
-                observationPartials =
-                        createDifferencedObservablePartials< ObservationScalarType, TimeType, 1 >(
-                                observationModel, bodies, parametersToEstimate );
-                break;
-            default:
-                std::string errorMessage =
-                        "Error when making observation partial set, could not recognize "
-                        "observable " +
-                        std::to_string( observationModel->getObservableType( ) ) + " of size 1 ";
-                throw std::runtime_error( errorMessage );
-=======
         case observation_models::one_way_range:
             observationPartials = createSingleLinkObservationPartials< ObservationScalarType, 1, TimeType >(
                         observationModel, bodies, parametersToEstimate, isPartialForDifferencedObservable, isPartialForConcatenatedObservable );
@@ -314,7 +228,6 @@
                     "Error when making observation partial set, could not recognize observable " +
                     std::to_string( observationModel->getObservableType( ) ) + " of size 1 ";
             throw std::runtime_error( errorMessage );
->>>>>>> 6b2efd2e
         }
 
         return observationPartials;
