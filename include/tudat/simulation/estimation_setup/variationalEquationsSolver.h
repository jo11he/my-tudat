/*    Copyright (c) 2010-2019, Delft University of Technology
 *    All rigths reserved
 *
 *    This file is part of the Tudat. Redistribution and use in source and
 *    binary forms, with or without modification, are permitted exclusively
 *    under the terms of the Modified BSD license. You should have received
 *    a copy of the license with this file. If not, please or visit:
 *    http://tudat.tudelft.nl/LICENSE.
 */

#ifndef TUDAT_VARIATIONALEQUATIONSSOLVER_H
#define TUDAT_VARIATIONALEQUATIONSSOLVER_H

#include <boost/make_shared.hpp>
#include <boost/tuple/tuple.hpp>
#include <boost/tuple/tuple_comparison.hpp>
#include <boost/tuple/tuple_io.hpp>

#include "tudat/basics/utilities.h"

#include "tudat/astro/basic_astro/accelerationModel.h"
#include "tudat/math/interpolators/interpolator.h"
#include "tudat/math/basic/linearAlgebra.h"

#include "tudat/astro/orbit_determination/estimatable_parameters/estimatableParameter.h"
#include "tudat/astro/propagators/stateTransitionMatrixInterface.h"
#include "tudat/simulation/propagation_setup/dynamicsSimulator.h"
#include "tudat/astro/ephemerides/tabulatedEphemeris.h"
#include "tudat/simulation/estimation_setup/createStateDerivativePartials.h"
#include "tudat/simulation/estimation_setup/createEstimatableParameters.h"

namespace tudat
{

namespace propagators
{


//! Base class to manage and execute the numerical integration of equations of motion and variational equations.
/*!
 *  Base class to manage and execute the numerical integration of equations of motion and variational equations.
 *  Governing equations are set once, but can be re-integrated for different initial conditions using the same
 *  instance of the class. Derived classes define the specific kind of integration that is performed
 *  (single-arc/multi-arc; dynamics/variational equations, etc.)
 */
template< typename StateScalarType = double, typename TimeType = double,
          typename std::enable_if< is_state_scalar_and_time_type< StateScalarType, TimeType >::value, int >::type = 0 >
class VariationalEquationsSolver
{
public:

    typedef Eigen::Matrix< StateScalarType, Eigen::Dynamic, Eigen::Dynamic > MatrixType;
    typedef Eigen::Matrix< StateScalarType, Eigen::Dynamic, 1 > VectorType;

    //! Constructor
    /*!
     *  Constructor, sets up object for automatic evaluation and numerical integration of variational equations and
     *  equations of motion.
     *  \param bodies Map of bodies (with names) of all bodies in integration.
     *  \param parametersToEstimate Object containing all parameters that are to be estimated and their current
     *  settings and values.
     *  \param clearNumericalSolution Boolean to determine whether to clear the raw numerical solution member variables
     *  (default true) after propagation and resetting of state transition interface.
     */
    VariationalEquationsSolver(
            const simulation_setup::SystemOfBodies& bodies,
            const std::shared_ptr< estimatable_parameters::EstimatableParameterSet< StateScalarType > > parametersToEstimate,
            const bool clearNumericalSolution = 1 ):
        parametersToEstimate_( parametersToEstimate ),
        bodies_( bodies ),
        stateTransitionMatrixSize_( parametersToEstimate_->getInitialDynamicalStateParameterSize( ) ),
        parameterVectorSize_( parametersToEstimate_->getParameterSetSize( ) ),
        clearNumericalSolution_( clearNumericalSolution )
    { }

    //! Destructor
    virtual ~VariationalEquationsSolver( ){ }

    //! Pure virtual function to integrate variational equations and equations of motion.
    /*!
     *  Pure virtual function to integrate variational equations and equations of motion, to be implemented in derived
     *  class
     *  \param initialStateEstimate Initial state of the equations of motion that is to be used.
     *  \param integrateEquationsConcurrently Variable determining whether the equations of motion are to be
     *  propagated concurrently with variational equations of motion (if true), or before variational equations (if false).
     */
    virtual void integrateVariationalAndDynamicalEquations(
            const VectorType& initialStateEstimate, const bool integrateEquationsConcurrently ) = 0;

    //! Pure virtual function to integrate equations of motion only.
    /*!
     *  Pure virtual function to integrate equations of motion only, to be implemented in derived
     *  class
     *  \param initialStateEstimate Initial state of the equations of motion that is to be used.
     */
    virtual void integrateDynamicalEquationsOfMotionOnly(
            const Eigen::Matrix< StateScalarType, Eigen::Dynamic, 1 >& initialStateEstimate ) = 0;


    //! Function to get the list of objects representing the parameters that are to be integrated.
    /*!
     *  Function to get the list of objects representing the parameters that are to be integrated.
     *  \return List of objects representing the parameters that are to be integrated.
     */
    std::shared_ptr< estimatable_parameters::EstimatableParameterSet< StateScalarType > > getParametersToEstimate( )
    {
        return parametersToEstimate_;
    }

    //! Function to reset parameter estimate and re-integrate equations of motion and, if desired, variational equations.
    /*!
     *  Function to reset parameter estimate and re-integrate equations of motion and, if desired, variational equations
     *  using the new physical parameters/body initial states.
     *  \param newParameterEstimate New estimate of parameters that are to be estimated, in same order as defined
     *  in parametersToEstimate_ member.
     *  \param areVariationalEquationsToBeIntegrated Boolean defining whether the variational equations are to be
     *  reintegrated with the new parameter values.
     */
    virtual void resetParameterEstimate( const Eigen::Matrix< StateScalarType, Eigen::Dynamic, 1 > newParameterEstimate,
                                         const bool areVariationalEquationsToBeIntegrated = true ) = 0;

    //! Function to get the state transition matric interface object.
    /*!
     *  Function to get the state transition matric interface object.
     *  \return The state transition matric interface object.
     */
    std::shared_ptr< CombinedStateTransitionAndSensitivityMatrixInterface > getStateTransitionMatrixInterface( )
    {
        return stateTransitionInterface_;
    }

    //! Pure virtual function to retrieve the dynamics simulator object (as base-class pointer)
    /*!
     * Pure virtual function to retrieve the dynamics simulator object (as base-class pointer)
     * \return Dynamics simulator object (as base-class pointer)
     */
    virtual std::shared_ptr< DynamicsSimulator< StateScalarType, TimeType > > getDynamicsSimulatorBase( ) = 0;



protected:


    //! Create initial matrix of numerical soluation to variational + dynamical equations.
    /*!
     *  Create initial matrix of numerical soluation to variational + dynamical equations. The structure of the matrix is
     *  [Phi;S;y], with Phi the state transition matrix, S the sensitivity matrix y the state vector.
     *  \param initialStateEstimate vector of initial state (position/velocity) of bodies to be integrated numerically.
     *  order determined by order of bodiesToIntegrate_.
     *  \return Initial matrix of numerical soluation to variation + state equations.
     */
    MatrixType createInitialConditions( const VectorType initialStateEstimate )
    {
        if( stateTransitionMatrixSize_ != initialStateEstimate.rows( ) )
        {
            throw std::runtime_error( "Error when getting initial condition for variational equations, sizes are incompatible." );
        }

        // Initialize initial conditions to zeros.
        MatrixType varSystemInitialState = MatrixType( stateTransitionMatrixSize_,
                                                       parameterVectorSize_ + 1 ).setZero( );

        // Set initial state transition matrix to identity
        varSystemInitialState.block( 0, 0, stateTransitionMatrixSize_, stateTransitionMatrixSize_ ).setIdentity( );

        // Set initial body states to current estimate of initial body states.
        varSystemInitialState.block( 0, parameterVectorSize_,
                                     stateTransitionMatrixSize_, 1 ) = initialStateEstimate;

        return varSystemInitialState;
    }

    //! Create initial matrix of numerical soluation to variational equations
    /*!
     *  Create initial matrix of numerical soluation to variational equations, with structure [Phi;S]. Initial state
     *  transition matrix Phi is identity matrix. Initial sensitivity matrix S is all zeros.
     *  \return Initial matrix solution to variational equations.
     */
    Eigen::MatrixXd createInitialVariationalEquationsSolution( )
    {
        // Initialize initial conditions to zeros.
        Eigen::MatrixXd varSystemInitialState = Eigen::MatrixXd::Zero(
                    stateTransitionMatrixSize_, parameterVectorSize_ );

        // Set initial state transition matrix to identity
        varSystemInitialState.block( 0, 0, stateTransitionMatrixSize_, stateTransitionMatrixSize_ ).setIdentity( );

        return varSystemInitialState;
    }

    //! Object containing all parameters that are to be estimated and their current  settings and values.
    std::shared_ptr< estimatable_parameters::EstimatableParameterSet< StateScalarType > > parametersToEstimate_ ;

    //! Map of bodies (with names) of all bodies in integration.
    simulation_setup::SystemOfBodies bodies_;

    //! Size (rows and columns are equal) of state transition matrix.
    int stateTransitionMatrixSize_;

    //! Number of rows in sensitivity matrix
    int parameterVectorSize_;

    //! Boolean to determine whether to clear the raw numerical solution member variables after propagation
    /*!
     *  Boolean to determine whether to clear the raw numerical solution member variables after propagation
     *  and resetting of state transition interface.
     */
    bool clearNumericalSolution_;

    //! Object used for interpolating numerical results of state transition and sensitivity matrix.
    std::shared_ptr< CombinedStateTransitionAndSensitivityMatrixInterface > stateTransitionInterface_;
};

//! Function to separate the time histories of the sensitivity and state transition matrices from a full numerical solution.
/*!
 *  Function to separate the time histories of the sensitivity and state transition matrices from a full numerical solution,
 *  in which the solution is represented as a single matrix block per time value.
 *  NOTE: numericalIntegrationResult contents are deleted by this function (all information is conserved in
 *  variationalEquationsSolution.
 *  \param numericalIntegrationResult Full time history from which separate matrix histories are to be retrieved.
 *  \param variationalEquationsSolution Vector of two matrix histories (returned by reference). First vector entry
 *  is state transition matrix history, second entry is sensitivity matrix history.
 *  \param stateTransitionStartIndices First row and column (first and second) of state transition matrix in entries of
 *  numericalIntegrationResult.
 *  \param sensitivityStartIndices First row and column (first and second) of sensitivity matrix in entries of
 *  numericalIntegrationResult.
 *  \param stateTransitionMatrixSize Size (rows and columns are equal) of state transition matrix.
 *  \param parameterSetSize Number of rows in sensitivity matrix
 */
template< typename TimeType, typename StateScalarType >
void setVariationalEquationsSolution(
        std::map< TimeType, Eigen::Matrix< StateScalarType, Eigen::Dynamic, Eigen::Dynamic > >&
        numericalIntegrationResult,
        std::vector< std::map< double, Eigen::MatrixXd > >& variationalEquationsSolution,
        const std::pair< int, int > stateTransitionStartIndices,
        const std::pair< int, int > sensitivityStartIndices,
        const int stateTransitionMatrixSize,
        const int parameterSetSize )
{
    variationalEquationsSolution.clear( );
    variationalEquationsSolution.resize( 2 );

    for( typename std::map< TimeType, Eigen::Matrix< StateScalarType, Eigen::Dynamic, Eigen::Dynamic > >::iterator
         integrationIterator = numericalIntegrationResult.begin( );
         integrationIterator != numericalIntegrationResult.end( ); )
    {
        // Set result for state transition matrix in each time step.
        variationalEquationsSolution[ 0 ][ integrationIterator->first ] =
                ( integrationIterator->second.block( stateTransitionStartIndices.first, stateTransitionStartIndices.second,
                                                     stateTransitionMatrixSize,
                                                     stateTransitionMatrixSize ) ).template cast< double >( );

        // Set result for sensitivity matrix in each time step.
        variationalEquationsSolution[ 1 ][ integrationIterator->first ] =
                ( integrationIterator->second.block( sensitivityStartIndices.first, sensitivityStartIndices.second,
                                                     stateTransitionMatrixSize,
                                                     parameterSetSize -
                                                     stateTransitionMatrixSize ) ).template cast< double >( );
        numericalIntegrationResult.erase( integrationIterator++ );
    }
}

//! Function to create interpolators for state transition and sensitivity matrices from numerical results.
/*!
 * Function to create interpolators for state transition and sensitivity matrices from numerical results.
 * \param stateTransitionMatrixInterpolator Interpolator object for state transition matrix (returned by reference).
 * \param sensitivityMatrixInterpolator Interpolator object for sensitivity matrix (returned by reference).
 * \param variationalEquationsSolution Vector of two matrix histories. First vector entry
 *  is state transition matrix history, second entry is sensitivity matrix history.
 * \param clearRawSolution Boolean denoting whether to clear entries of variationalEquationsSolution after creation
 * of interpolators.
 */
void createStateTransitionAndSensitivityMatrixInterpolator(
        std::shared_ptr< interpolators::OneDimensionalInterpolator< double, Eigen::MatrixXd > >&
        stateTransitionMatrixInterpolator,
        std::shared_ptr< interpolators::OneDimensionalInterpolator< double, Eigen::MatrixXd > >&
        sensitivityMatrixInterpolator,
        std::vector< std::map< double, Eigen::MatrixXd > >& variationalEquationsSolution,
        const bool clearRawSolution = 1 );

//! Function to check the consistency between propagation settings of equations of motion, and estimated parameters.
/*!
 *  Function to check the consistency between propagation settings of equations of motion, and estimated parameters.
 *  In particular, it is presently required that the set of propagated states is equal to the set of estimated states.
 *  \param propagatorSettings Settings for propagation of equations of motion.
 *  \param parametersToEstimate Object containing all parameters that are to be estimated and their current
 *  settings and values.
 *  \return True if settings are consistent
 */
template< typename StateScalarType = double, typename TimeType = double >
bool checkPropagatorSettingsAndParameterEstimationConsistency(
        const std::shared_ptr< SingleArcPropagatorSettings< StateScalarType, TimeType > > propagatorSettings,
        const std::shared_ptr< estimatable_parameters::EstimatableParameterSet< StateScalarType > > parametersToEstimate )
{
    bool isInputConsistent = 1;

    // Check type of dynamics
    switch( propagatorSettings->getStateType( ) )
    {
    case translational_state:
    {
        std::shared_ptr< TranslationalStatePropagatorSettings< StateScalarType, TimeType  > > translationalPropagatorSettings =
                std::dynamic_pointer_cast< TranslationalStatePropagatorSettings< StateScalarType, TimeType  > >( propagatorSettings );

        // Retrieve estimated and propagated translational states, and check equality.
        std::vector< std::string > propagatedBodies = translationalPropagatorSettings->bodiesToIntegrate_;
        std::vector< std::string > estimatedBodies = estimatable_parameters::getListOfBodiesWithTranslationalStateToEstimate(
                    parametersToEstimate );

        if( static_cast< unsigned int >( translationalPropagatorSettings->getPropagatedStateSize( ) ) !=
                propagatedBodies.size( ) * 6 )
        {
            throw std::runtime_error( "Error when propagating variational equations, tranbbslational state vectors not of size 6." );
        }

        if( propagatedBodies.size( ) != estimatedBodies.size( ) )
        {
            std::string errorMessage = "Error, propagated and estimated body vector sizes are inconsistent " +
                    std::to_string( propagatedBodies.size( ) ) + " " +
                    std::to_string( estimatedBodies.size( ) );
            throw std::runtime_error( errorMessage );
            isInputConsistent = 0;
        }
        else
        {
            for( unsigned int i = 0; i < propagatedBodies.size( ); i++ )
            {
                if( propagatedBodies.at( i ) != estimatedBodies.at( i ) )
                {
                    std::string errorMessage = "Error, propagated and estimated body vectors inconsistent at index" +
                            std::string( propagatedBodies.at( i ) ) + " " +
                            std::string( estimatedBodies.at( i ) );
                    throw std::runtime_error( errorMessage );
                    isInputConsistent = 0;
                }
            }

        }
        break;
    }
    case rotational_state:
    {
        std::shared_ptr< RotationalStatePropagatorSettings< StateScalarType, TimeType  > > rotationalPropagatorSettings =
                std::dynamic_pointer_cast< RotationalStatePropagatorSettings< StateScalarType, TimeType  > >( propagatorSettings );

        // Retrieve estimated and propagated translational states, and check equality.
        std::vector< std::string > propagatedBodies = rotationalPropagatorSettings->bodiesToIntegrate_;
        std::vector< std::string > estimatedBodies = estimatable_parameters::getListOfBodiesWithRotationalStateToEstimate(
                    parametersToEstimate );
        if( propagatedBodies.size( ) != estimatedBodies.size( ) )
        {
            std::string errorMessage = "Error, propagated and estimated body vector sizes are inconsistent " +
                    std::to_string( propagatedBodies.size( ) ) + " " +
                    std::to_string( estimatedBodies.size( ) );
            throw std::runtime_error( errorMessage );
            isInputConsistent = 0;
        }
        else
        {
            for( unsigned int i = 0; i < propagatedBodies.size( ); i++ )
            {
                if( propagatedBodies.at( i ) != estimatedBodies.at( i ) )
                {
                    std::string errorMessage = "Error, propagated and estimated body vectors inconsistent at index" +
                            std::string( propagatedBodies.at( i ) ) + " " +
                            std::string( estimatedBodies.at( i ) );
                    throw std::runtime_error( errorMessage );
                    isInputConsistent = 0;
                }
            }

        }
        break;
    }
    case body_mass_state:
    {
        std::shared_ptr< MassPropagatorSettings< StateScalarType, TimeType  > > massPropagatorSettings =
                std::dynamic_pointer_cast< MassPropagatorSettings< StateScalarType, TimeType  > >( propagatorSettings );

        // Retrieve estimated and propagated translational states, and check equality.
        std::vector< std::string > propagatedBodies = massPropagatorSettings->bodiesWithMassToPropagate_;
        std::vector< std::string > estimatedBodies = estimatable_parameters::getListOfBodiesWithMassStateToEstimate(
                    parametersToEstimate );
        if( propagatedBodies.size( ) != estimatedBodies.size( ) )
        {
            std::string errorMessage = "Error, propagated and estimated body vector sizes are inconsistent " +
                    std::to_string( propagatedBodies.size( ) ) + " " +
                    std::to_string( estimatedBodies.size( ) );
            throw std::runtime_error( errorMessage );
            isInputConsistent = 0;
        }
        else
        {
            for( unsigned int i = 0; i < propagatedBodies.size( ); i++ )
            {
                if( propagatedBodies.at( i ) != estimatedBodies.at( i ) )
                {
                    std::string errorMessage = "Error, propagated and estimated body vectors inconsistent at index" +
                            std::string( propagatedBodies.at( i ) ) + " " +
                            std::string( estimatedBodies.at( i ) );
                    throw std::runtime_error( errorMessage );
                    isInputConsistent = 0;
                }
            }

        }
        break;
    }
    case hybrid:
    {
        std::shared_ptr< MultiTypePropagatorSettings< StateScalarType, TimeType  > > multiTypePropagatorSettings =
                std::dynamic_pointer_cast< MultiTypePropagatorSettings< StateScalarType, TimeType  > >( propagatorSettings );
        isInputConsistent = true;


        for( auto settingIterator = multiTypePropagatorSettings->propagatorSettingsMap_.begin( );
             settingIterator !=  multiTypePropagatorSettings->propagatorSettingsMap_.end( ); settingIterator++ )
        {
            for( unsigned int i = 0; i < settingIterator->second.size( ); i++ )
            {
                if( !checkPropagatorSettingsAndParameterEstimationConsistency(
                            settingIterator->second.at( i ), parametersToEstimate ) )
                {
                    isInputConsistent = false;
                }
            }
        }

        if( estimatable_parameters::getListOfBodiesWithTranslationalStateToEstimate(
                    parametersToEstimate ).size( ) > 0 && multiTypePropagatorSettings->propagatorSettingsMap_.count( translational_state ) == 0 )
        {
            throw std::runtime_error( "Error, estimating but not propagating translational dynamics" );
            isInputConsistent = false;
        }


        if( estimatable_parameters::getListOfBodiesWithRotationalStateToEstimate(
                    parametersToEstimate ).size( ) > 0 && multiTypePropagatorSettings->propagatorSettingsMap_.count( rotational_state ) == 0 )
        {
            throw std::runtime_error( "Error, estimating but not propagating rotational dynamics" );
            isInputConsistent = false;
        }
        break;
    }
    default:
        std::string errorMessage = "Error, cannot yet check consistency of propagator settings for type " +
                std::to_string( propagatorSettings->getStateType( ) );
        throw std::runtime_error( errorMessage );
    }
    return isInputConsistent;
}

//! Function to check the consistency between multi-arc propagation settings of equations of motion, and estimated parameters.
/*!
 *  Function to check the consistency between multi-arc propagation settings of equations of motion, and estimated parameters.
 *  In particular, it is presently required that the set of propagated states is equal to the set of estimated states.
 *  \param propagatorSettings Settings for propagation of equations of motion.
 *  \param parametersToEstimate Object containing all parameters that are to be estimated and their current
 *  settings and values.
 *  \param arcStartTimes Times at which the dynamics arcs start
 *  \return True if settings are consistent
 */
template< typename StateScalarType = double, typename TimeType = double >
bool checkMultiArcPropagatorSettingsAndParameterEstimationConsistency(
<<<<<<< HEAD
        const std::shared_ptr< MultiArcPropagatorSettings< StateScalarType > > propagatorSettings,
        const std::shared_ptr< estimatable_parameters::EstimatableParameterSet< StateScalarType > > parametersToEstimate,
        const std::vector< double > arcStartTimes,
        std::map< int, std::vector< std::string > >& estimatedBodiesPerArc,
        std::map< int, std::map< std::string, int > >& arcIndicesPerBody,
        bool& areEstimatedBodiesDifferentPerArc )

=======
        const std::shared_ptr< MultiArcPropagatorSettings< StateScalarType, TimeType > > propagatorSettings,
        const std::shared_ptr< estimatable_parameters::EstimatableParameterSet< StateScalarType > > parametersToEstimate )
>>>>>>> 2a294e30
{
    bool isInputConsistent = true;

    // Get list of objets and associated bodies to estimate initial arc-wise translational states
    typedef std::map< std::string, std::shared_ptr< estimatable_parameters::EstimatableParameter<
            Eigen::Matrix< StateScalarType, Eigen::Dynamic, 1 > > > > ArcWiseParameterList;
    ArcWiseParameterList estimatedBodies = estimatable_parameters::getListOfBodiesWithTranslationalMultiArcStateToEstimate(
                parametersToEstimate );

    int numberEstimatedBodies = estimatedBodies.size( );

    // Check that the arc starting times are provided in correct order.
    for ( unsigned int i = 0 ; i < arcStartTimes.size( ) - 1 ; i++ )
    {
        if ( ( arcStartTimes[ i + 1 ] - arcStartTimes[ i ] ) < 0.0 )
        {
            throw std::runtime_error( "Error, arc start times not provided in increasing order." );
        }
    }

    // Initialising vector keeping track of whether each arc is associated with at least one body whose multi-arc state is to be estimated.
    std::vector< bool > detectedEstimatedStatesPerArc;
    for ( unsigned int i = 0 ; i < arcStartTimes.size( ) ; i++ )
    {
        detectedEstimatedStatesPerArc.push_back( false );
    }

    estimatedBodiesPerArc.clear( );
    arcIndicesPerBody.clear( );
    std::vector< int > counterStateIndicesPerBody;
    for ( int i = 0 ; i < numberEstimatedBodies ; i++ )
    {
        counterStateIndicesPerBody.push_back( 0 );
    }

    // Iterate over all parameters and check consistency
    unsigned int counterEstimatedBody = 0;
    for( typename ArcWiseParameterList::const_iterator parameterIterator = estimatedBodies.begin( ); parameterIterator !=
         estimatedBodies.end( ); parameterIterator++ )
    {
        // Get arc start times of current parameter
        std::vector< double > parameterArcStartTimes =
                std::dynamic_pointer_cast< estimatable_parameters::
                ArcWiseInitialTranslationalStateParameter< StateScalarType > >(
                    parameterIterator->second )->getArcStartTimes( );

//<<<<<<< HEAD
        // Check that each arc has at least one body whose state is to be estimated.
        for ( unsigned int i = 0 ; i < parameterArcStartTimes.size( ) ; i++ )
        {
            bool detectedArc = false;
            int indexDetectedArc = 0;
            for ( unsigned int j = indexDetectedArc ; j < arcStartTimes.size( ) ; j++ )
            {
<<<<<<< HEAD
                if( std::fabs( arcStartTimes.at( j ) - parameterArcStartTimes.at( i ) ) <
                    std::max( 4.0 * parameterArcStartTimes.at( i ) * std::numeric_limits< double >::epsilon( ), 1.0E-12 ) )
//=======
//        // Check if arc times are (almost) exactly the same
//        if( propagatorSettings->getSingleArcSettings( ).size( ) != parameterArcStartTimes.size( ) )
//        {
//            isInputConsistent = false;
//            throw std::runtime_error( "Error, arc times for " + parameterIterator->first + " have incompatible size with estimation" );
//        }
//        else
//        {
//            for( unsigned int i = 0; i < propagatorSettings->getSingleArcSettings( ).size( ); i++ )
//            {
//                if( std::fabs( propagatorSettings->getSingleArcSettings( ).at( i )->getInitialTime( ) - parameterArcStartTimes.at( i ) ) >
//                        std::max( 4.0 * parameterArcStartTimes.at( i ) * std::numeric_limits< double >::epsilon( ), 1.0E-12 ) )
//>>>>>>> feature/consistent_propagation_settings
=======
                if( std::fabs( static_cast< double >( propagatorSettings->getSingleArcSettings( ).at( i )->getInitialTime( ) ) - parameterArcStartTimes.at( i ) ) >
                        std::max( 4.0 * parameterArcStartTimes.at( i ) * std::numeric_limits< double >::epsilon( ), 1.0E-12 ) )
>>>>>>> 2a294e30
                {
                    detectedArc = true;
                    indexDetectedArc = j;
                    detectedEstimatedStatesPerArc[ j ] = true;

                    estimatedBodiesPerArc[ indexDetectedArc ].push_back( parameterIterator->first );
                    arcIndicesPerBody[ indexDetectedArc ][ parameterIterator->first ] = counterStateIndicesPerBody[ counterEstimatedBody ];
                    counterStateIndicesPerBody[ counterEstimatedBody ] += 1;
                }
            }

            if ( !detectedArc )
            {
                isInputConsistent = false;
                throw std::runtime_error( "Error: arc time for " + parameterIterator->first + " is incompatible with the vector of "
                                                                                              " arc starting times." );
            }
        }

        counterEstimatedBody += 1;
    }

    for ( unsigned int i = 0 ; i < arcStartTimes.size( ) ; i++ )
    {
        if ( !detectedEstimatedStatesPerArc[ i ] )
        {
            isInputConsistent = false;
            throw std::runtime_error( "Error, no multi-arc state to be estimated for arc " + std::to_string( i + 1 ) + " out of "
                                      + std::to_string( arcStartTimes.size( ) ) + "." );
        }
    }


    std::map< IntegratedStateType, std::vector< std::string > > propagatedStateTypes;
    std::map< int, std::vector< std::string > > propagatedBodiesPerArc;

    // Iterate over each arc in propagator settings and check consistency
    for( int arc = 0; arc < propagatorSettings->getNmberOfArcs( ); arc++ )
    {
        // Check type of dynamics
        switch( propagatorSettings->getSingleArcSettings( ).at( arc )->getStateType( ) )
        {
        case translational_state:
        {
            std::shared_ptr< TranslationalStatePropagatorSettings< StateScalarType, TimeType > > translationalPropagatorSettings =
                    std::dynamic_pointer_cast< TranslationalStatePropagatorSettings< StateScalarType, TimeType > >(
                        propagatorSettings->getSingleArcSettings( ).at( arc ) );

            // Retrieve estimated and propagated translational states, and check equality.
//            std::vector< std::string > propagatedBodies = translationalPropagatorSettings->bodiesToIntegrate_
            propagatedBodiesPerArc[ arc ] = translationalPropagatorSettings->bodiesToIntegrate_; //propagatedBodies;
            break;
        }
        default:
            std::string errorMessage = "Error, cannot yet check consistency of multi-arc propagator settings for type " +
                    std::to_string( propagatorSettings->getSingleArcSettings( ).at( arc )->getStateType( ) );
            throw std::runtime_error( errorMessage );
        }
    }

    // Check that propagated and estimated bodies are consistent, for each arc.
    for ( unsigned int i = 0 ; i < arcStartTimes.size( ) ; i++ )
    {
        if ( estimatedBodiesPerArc.at( i ).size( ) != propagatedBodiesPerArc.at( i ).size( ) )
        {
            isInputConsistent = false;
            throw std::runtime_error( "Error, for arc " + std::to_string( i+1 ) + " out of " + std::to_string( arcStartTimes.size( ) )
                                      + ", number of propagated bodies inconsistent with number of estimated bodies." );
        }
        for ( unsigned int j = 0 ; j < estimatedBodiesPerArc.at( i ).size( ) ; j++ )
        {
            auto itr = std::find( propagatedBodiesPerArc.at( i ).begin( ), propagatedBodiesPerArc.at( i ).end( ), estimatedBodiesPerArc.at( i )[  j ] );
            if ( itr == estimatedBodiesPerArc.at( i ).end( ) )
            {
                isInputConsistent = false;
                throw std::runtime_error( "Error, for arc " + std::to_string( i+1 ) + " out of " + std::to_string( arcStartTimes.size( ) )
                                          + ", body " +  propagatedBodiesPerArc.at( i )[  j ] + " is estimated but not propagated. " );
            }
        }
    }

    // Check whether the bodies to be estimated are the same for all arcs.
    areEstimatedBodiesDifferentPerArc = false;
    for ( unsigned int i = 1 ; i < arcStartTimes.size( ) ; i++ )
    {
        // Check if the number of bodies to be estimated is the same for all arcs.
        if (  estimatedBodiesPerArc.at( 0 ).size( ) != estimatedBodiesPerArc.at( i ).size( ) )
        {
            areEstimatedBodiesDifferentPerArc = true;
        }
        else // Check if the names of the estimates are identical for all arcs.
        {
            for ( unsigned int j = 0 ; j < estimatedBodiesPerArc.at( 0 ).size( ) ; j++ )
            {
                auto itr = std::find( estimatedBodiesPerArc.at( i ).begin( ), estimatedBodiesPerArc.at( i ).end( ),
                                      estimatedBodiesPerArc.at( 0 )[  j ] );
                if ( itr == estimatedBodiesPerArc.at( i ).end( ) )
                {
                    areEstimatedBodiesDifferentPerArc = true;
                }
            }
        }
    }

    return isInputConsistent;
}

///! Retrieve parameters to be estimated for each arc (arc-wise parameters might differ from one arc to another).
/*!
 * Retrieve parameters to be estimated for each arc (arc-wise parameters might differ from one arc to another).
 * \param parametersToEstimate Pointer for estimated parameters, provided as input of the whole multi-arc variational equations solver.
 * \param arcWiseParametersToEstimate Vector containing the estimated parameters for each arc (returned by reference).
 * \param estimatedBodiesPerArc list of bodies to be estimated, for each arc.
 */
template< typename StateScalarType = double >
void getParametersToEstimatePerArc(
        const std::shared_ptr< estimatable_parameters::EstimatableParameterSet< StateScalarType > > parametersToEstimate,
        std::vector< std::shared_ptr< estimatable_parameters::EstimatableParameterSet< StateScalarType > > >& arcWiseParametersToEstimate,
        const std::map< int, std::vector< std::string > >& estimatedBodiesPerArc )
{
    // Get list of objets and associated bodies for initial arc-wise translational states to be estimated.
    typedef std::map< std::string, std::shared_ptr< estimatable_parameters::EstimatableParameter<
            Eigen::Matrix< StateScalarType, Eigen::Dynamic, 1 > > > > ArcWiseParameterList;
    ArcWiseParameterList estimatedBodies = estimatable_parameters::getListOfBodiesWithTranslationalMultiArcStateToEstimate(
            parametersToEstimate );

    std::vector< std::shared_ptr< estimatable_parameters::EstimatableParameter< Eigen::Matrix< StateScalarType, Eigen::Dynamic, 1 > > > >
            initialStatesParameters = parametersToEstimate->getEstimatedInitialStateParameters( );

    std::vector< std::shared_ptr< estimatable_parameters::EstimatableParameter< double > > > doubleParameters =
            parametersToEstimate->getEstimatedDoubleParameters( );

    std::vector< std::shared_ptr< estimatable_parameters::EstimatableParameter< Eigen::VectorXd > > > vectorParameters =
            parametersToEstimate->getEstimatedVectorParameters( );

    for ( unsigned int i = 0 ; i < estimatedBodiesPerArc.size( ) ; i++ )
    {
        std::vector< std::string > arcWiseBodiesToEstimate = estimatedBodiesPerArc.at( i );

        std::vector< std::shared_ptr< estimatable_parameters::EstimatableParameter< Eigen::Matrix< StateScalarType, Eigen::Dynamic, 1 > > > >
                arcWiseStatesParameters;

        for ( unsigned int j = 0 ; j < initialStatesParameters.size( ) ; j++ )
        {
            for ( unsigned int body = 0 ; body < arcWiseBodiesToEstimate.size( ) ; body++ )
            {
                if ( arcWiseBodiesToEstimate[ body ] == initialStatesParameters[ j ]->getParameterName( ).second.first )
                {
                    arcWiseStatesParameters.push_back( initialStatesParameters[ j ] );
                }
            }
        }

        std::shared_ptr< estimatable_parameters::EstimatableParameterSet< StateScalarType > > arcWiseEstimatableParamatersSet =
                std::make_shared< estimatable_parameters::EstimatableParameterSet< StateScalarType > >
                        ( doubleParameters, vectorParameters, arcWiseStatesParameters );

        arcWiseParametersToEstimate.push_back( arcWiseEstimatableParamatersSet );

    }
}

//! Class to manage and execute the numerical integration of variational equations of a dynamical system in a single arc.
/*!
 *  Class to manage and execute the numerical integration of variational equations of a dynamical system, in addition
 *  to the dynamics itself, in a single arc: i.e. the governing equations a single initial time, and are propagated once
 *  for the full prescribed time interval. This is in contrast to multi-arc dynamics, where the time interval is cut into
 *  pieces. In this class, the governing equations are set once, but can be re-integrated for
 *  different initial conditions using the same instance of the class.
 */
template< typename StateScalarType = double, typename TimeType = double >
class SingleArcVariationalEquationsSolver: public VariationalEquationsSolver< StateScalarType, TimeType >
{
public:

    //! Local typedefs for vector and matrix of given scalar type
    typedef Eigen::Matrix< StateScalarType, Eigen::Dynamic, Eigen::Dynamic > MatrixType;
    typedef Eigen::Matrix< StateScalarType, Eigen::Dynamic, 1 > VectorType;

    //! Base class using statements
    using VariationalEquationsSolver< StateScalarType, TimeType >::parametersToEstimate_;
    using VariationalEquationsSolver< StateScalarType, TimeType >::bodies_;
    using VariationalEquationsSolver< StateScalarType, TimeType >::stateTransitionMatrixSize_;
    using VariationalEquationsSolver< StateScalarType, TimeType >::parameterVectorSize_;
    using VariationalEquationsSolver< StateScalarType, TimeType >::stateTransitionInterface_;

    //! Constructor
    /*!
     *  Constructor, sets up object for automatic evaluation and numerical integration of variational equations and
     *  equations of motion.
     *  \param bodies Map of bodies (with names) of all bodies in integration.
     *  \param integratorSettings Settings for numerical integrator of combined propagation of variational equations
     *  and equations of motion.
     *  \param propagatorSettings Settings for propagation of equations of motion.
     *  \param parametersToEstimate Object containing all parameters that are to be estimated and their current
     *  settings and values.
     *  \param integrateDynamicalAndVariationalEquationsConcurrently Boolean defining whether variational and dynamical
     *  equations are to be propagated concurrently (if true) or sequentially (of false)
     *  \param variationalOnlyIntegratorSettings Settings for numerical integrator when integrating only variational
     *  equations.
     *  \param clearNumericalSolution Boolean to determine whether to clear the raw numerical solution member variables
     *  (default true) after propagation and resetting of state transition interface.
     *  \param integrateEquationsOnCreation Boolean to denote whether equations should be integrated immediately at the
     *  end of this contructor (default true).
     *  \param setIntegratedResult Boolean to determine whether to automatically use the integrated results to set
     *  ephemerides (default true).
     */
    SingleArcVariationalEquationsSolver(
            const simulation_setup::SystemOfBodies& bodies,
            const std::shared_ptr< SingleArcPropagatorSettings< StateScalarType, TimeType > > propagatorSettings,
            const std::shared_ptr< estimatable_parameters::EstimatableParameterSet< StateScalarType > > parametersToEstimate,
            const bool integrateDynamicalAndVariationalEquationsConcurrently = true,
            const bool integrateEquationsOnCreation = true ):
        VariationalEquationsSolver< StateScalarType, TimeType >(
            bodies, parametersToEstimate, propagatorSettings != nullptr ?
                propagatorSettings->getOutputSettingsWithCheck( )->getClearNumericalSolutions( ) : false ),
        propagatorSettings_( std::dynamic_pointer_cast< SingleArcPropagatorSettings< StateScalarType, TimeType > >(propagatorSettings ) )
    {
        if( std::dynamic_pointer_cast< SingleArcPropagatorSettings< StateScalarType, TimeType >  >( propagatorSettings ) == nullptr )
        {
            throw std::runtime_error( "Error in variational equations solver, input must be single-arc." );
        }

        // Check input consistency
        if( !checkPropagatorSettingsAndParameterEstimationConsistency< StateScalarType, TimeType >(
                    propagatorSettings_, parametersToEstimate ) )
        {
            throw std::runtime_error(
                        "Error when making single arc variational equations solver, estimated and propagated bodies are inconsistent." );
        }
        else
        {

            std::vector< std::shared_ptr< SingleStateTypeDerivative< StateScalarType, TimeType > > > stateDerivativeModels =
                    createStateDerivativeModels( propagatorSettings_, bodies, propagatorSettings_->getInitialTime( ) );

            // Create state derivative partials
            std::map< IntegratedStateType, orbit_determination::StateDerivativePartialsMap >
                    stateDerivativePartials =
                    simulation_setup::createStateDerivativePartials
                    < StateScalarType, TimeType >(
                        getStateDerivativeModelMapFromVector( stateDerivativeModels ), bodies, parametersToEstimate );

            dynamicsSimulator_ = std::make_shared< SingleArcDynamicsSimulator< StateScalarType, TimeType > >(
                        bodies, propagatorSettings_, false,
                        PredefinedSingleArcStateDerivativeModels< StateScalarType, TimeType >( stateDerivativeModels, stateDerivativePartials ) );

            dynamicsStateDerivative_ = dynamicsSimulator_->getDynamicsStateDerivative( );
            statePostProcessingFunction_ = std::bind(
                        &DynamicsStateDerivativeModel< TimeType, StateScalarType >::postProcessStateAndVariationalEquations,
                        dynamicsStateDerivative_, std::placeholders::_1 );


            // Create variational equations objects.
            variationalEquationsObject_ = std::make_shared< VariationalEquations >(
                        stateDerivativePartials, parametersToEstimate_,
                        dynamicsStateDerivative_->getStateTypeStartIndices( ) );
            dynamicsStateDerivative_->addVariationalEquations( variationalEquationsObject_ );

            // Resize solution of variational equations to 2 (state transition and sensitivity matrices)
            variationalEquationsSolution_.resize( 2 );

            // Integrate variational equations from initial state estimate.
            if( integrateEquationsOnCreation )
            {
                if( integrateDynamicalAndVariationalEquationsConcurrently )
                {
                    integrateVariationalAndDynamicalEquations( propagatorSettings_->getInitialStates( ), true );
                }
                else
                {
                    integrateVariationalAndDynamicalEquations( propagatorSettings_->getInitialStates( ), false );
                }
            }
            else
            {
                stateTransitionInterface_ = std::make_shared< SingleArcCombinedStateTransitionAndSensitivityMatrixInterface >(
                            nullptr, nullptr,
                            propagatorSettings_->getConventionalStateSize( ), parameterVectorSize_,
                            variationalEquationsObject_->getStatePartialAdditionIndices( ) );
            }
        }
    }

    SingleArcVariationalEquationsSolver(
            const simulation_setup::SystemOfBodies& bodies,
            const std::shared_ptr< numerical_integrators::IntegratorSettings< TimeType > > integratorSettings,
            const std::shared_ptr< PropagatorSettings< StateScalarType > > propagatorSettings,
            const std::shared_ptr< estimatable_parameters::EstimatableParameterSet< StateScalarType > > parametersToEstimate,
            const bool integrateDynamicalAndVariationalEquationsConcurrently = true,
            const std::shared_ptr< numerical_integrators::IntegratorSettings< double > > variationalOnlyIntegratorSettings
            = std::shared_ptr< numerical_integrators::IntegratorSettings< double > >( ),
            const bool clearNumericalSolution = true,
            const bool integrateEquationsOnCreation = true,
            const bool setIntegratedResult = true,
            const bool printDependentVariableData = true):
        SingleArcVariationalEquationsSolver( bodies,validateDeprecatedSingleArcSettings(
                                                 integratorSettings, propagatorSettings,
                                                 clearNumericalSolution, setIntegratedResult, false,
                                                 printDependentVariableData, false ), parametersToEstimate,
                                             integrateDynamicalAndVariationalEquationsConcurrently, integrateEquationsOnCreation ){ }

    //! Destructor
    ~SingleArcVariationalEquationsSolver( ){ }

    //! Function to integrate equations of motion only.
    /*!
     *  Function to integrate equations of motion only (in single arc).  If dynamical
     *  solution is to be processed, the environment is also updated to the new solution.
     *  \param initialStateEstimate Initial state of the equations of motion that is to be used (in same order as in
     *  parametersToEstimate_).
     */
    void integrateDynamicalEquationsOfMotionOnly(
            const Eigen::Matrix< StateScalarType, Eigen::Dynamic, 1 >& initialStateEstimate )
    {
        dynamicsStateDerivative_->setPropagationSettings( std::vector< IntegratedStateType >( ), 1, 0 );
        dynamicsSimulator_->integrateEquationsOfMotion( initialStateEstimate );
    }

    //! Function to integrate variational equations and equations of motion.
    /*!
     *  Function to integrate variational equations and equations of motion (in single arc). At the end of this function,
     *  the stateTransitionInterface_ is reset with the new state transition and sensitivity matrices. If dynamical
     *  solution is to be processed, the environment is also updated to the new solution.
     *  \param initialStateEstimate Initial state of the equations of motion that is to be used (in same order as in
     *  parametersToEstimate_).
     *  \param integrateEquationsConcurrently Variable determining whether the equations of motion are to be
     *  propagated concurrently with variational equations of motion (if true), or before variational equations (if false).
     */
    void integrateVariationalAndDynamicalEquations(
            const VectorType& initialStateEstimate, const bool integrateEquationsConcurrently )
    {
        variationalEquationsSolution_[ 0 ].clear( );
        variationalEquationsSolution_[ 1 ].clear( );

        if( integrateEquationsConcurrently )
        {
            // Create initial conditions from new estimate.
            MatrixType initialVariationalState = this->createInitialConditions(
                        dynamicsStateDerivative_->convertFromOutputSolution(
                            initialStateEstimate, propagatorSettings_->getInitialTime( ) ) );

            // Integrate variational and state equations.
            dynamicsStateDerivative_->setPropagationSettings( std::vector< IntegratedStateType >( ), 1, 1 );
            dynamicsStateDerivative_->resetFunctionEvaluationCounter( );

            std::map< TimeType, Eigen::VectorXd > dependentVariableHistory;
            std::map< TimeType, MatrixType > rawNumericalSolution;
            std::map< TimeType, double > cumulativeComputationTimeHistory;

            dynamicsSimulator_->printPrePropagationMessages( );

            simulation_setup::setAreBodiesInPropagation( bodies_, true );
            std::shared_ptr< PropagationTerminationDetails > propagationTerminationReason =
                    EquationIntegrationInterface< MatrixType, TimeType >::integrateEquations(
                        dynamicsSimulator_->getStateDerivativeFunction( ), rawNumericalSolution,
                        initialVariationalState,
                        propagatorSettings_->getInitialTime( ),
                        propagatorSettings_->getIntegratorSettings( ),
                        dynamicsSimulator_->getPropagationTerminationCondition( ),
                        dependentVariableHistory,
                        cumulativeComputationTimeHistory,
                        dynamicsSimulator_->getDependentVariablesFunctions( ),
                        statePostProcessingFunction_,
                        propagatorSettings_->getOutputSettings( )->getPrintSettings( )->getStatePrintInterval( ),
                        std::chrono::steady_clock::now( ),
                        propagatorSettings_->getOutputSettings( )->getPrintSettings( )->getPrintInitialAndFinalConditions( ) );
            dynamicsSimulator_->setPropagationTerminationReason( propagationTerminationReason );
            simulation_setup::setAreBodiesInPropagation( bodies_, false );
            dynamicsSimulator_->printPostPropagationMessages( );

            std::map< TimeType, Eigen::Matrix< StateScalarType, Eigen::Dynamic, 1 > > equationsOfMotionNumericalSolutionRaw;
            std::map< TimeType, Eigen::Matrix< StateScalarType, Eigen::Dynamic, 1 > > equationsOfMotionNumericalSolution;

            utilities::createVectorBlockMatrixHistory(
                        rawNumericalSolution, equationsOfMotionNumericalSolutionRaw,
                        std::make_pair( 0, parameterVectorSize_ ), stateTransitionMatrixSize_ );

            convertNumericalStateSolutionsToOutputSolutions(
                        equationsOfMotionNumericalSolution, equationsOfMotionNumericalSolutionRaw, dynamicsStateDerivative_ );
            dynamicsSimulator_->manuallySetAndProcessRawNumericalEquationsOfMotionSolution(
                        equationsOfMotionNumericalSolution, dependentVariableHistory, dynamicsSimulator_->getSetIntegratedResult( ) );

            // Reset solution for state transition and sensitivity matrices.
            setVariationalEquationsSolution< TimeType, StateScalarType >(
                        rawNumericalSolution, variationalEquationsSolution_,
                        std::make_pair( 0, 0 ), std::make_pair( 0, stateTransitionMatrixSize_ ),
                        stateTransitionMatrixSize_, parameterVectorSize_ );
        }
        else
        {
            dynamicsStateDerivative_->setPropagationSettings( std::vector< IntegratedStateType >( ), 1, 0 );
            dynamicsSimulator_->integrateEquationsOfMotion( initialStateEstimate );

            // Integrate variational equations.
            dynamicsStateDerivative_->setPropagationSettings(
                        dynamicsSimulator_->getDynamicsStateDerivative( )->getIntegratedStateTypes( ) , 0, 1 );
            dynamicsStateDerivative_->resetFunctionEvaluationCounter( );

            Eigen::MatrixXd initialVariationalState = this->createInitialVariationalEquationsSolution( );
            std::map< TimeType, Eigen::MatrixXd > rawNumericalSolution;
            std::map< TimeType, Eigen::VectorXd > dependentVariableHistory;
            std::map< TimeType, double > cumulativeComputationTimeHistory;

            dynamicsSimulator_->printPrePropagationMessages( );
            simulation_setup::setAreBodiesInPropagation( bodies_, true );

            EquationIntegrationInterface< Eigen::MatrixXd, TimeType >::integrateEquations(
                        dynamicsSimulator_->getDoubleStateDerivativeFunction( ),
                        rawNumericalSolution,
                        initialVariationalState,
                        propagatorSettings_->getInitialTime( ),
                        propagatorSettings_->getIntegratorSettings( ),
                        dynamicsSimulator_->getPropagationTerminationCondition( ),
                        dependentVariableHistory, cumulativeComputationTimeHistory );

            simulation_setup::setAreBodiesInPropagation( bodies_, false );
            dynamicsSimulator_->printPostPropagationMessages( );

            setVariationalEquationsSolution< TimeType, double >(
                        rawNumericalSolution, variationalEquationsSolution_, std::make_pair( 0, 0 ),
                        std::make_pair( 0, stateTransitionMatrixSize_ ),
                        stateTransitionMatrixSize_, parameterVectorSize_ );

        }

        // Reset solution for state transition and sensitivity matrices.
        resetVariationalEquationsInterpolators( );
    }

    //! Function to return the numerical solution history of numerically integrated variational equations.
    /*!
     *  Function to return the numerical solution history of numerically integrated variational equations.
     *  \return Vector of mapa of state transition matrix history (first vector entry)
     *  and sensitivity matrix history (second vector entry)
     */
    std::vector< std::map< double, Eigen::MatrixXd > >& getNumericalVariationalEquationsSolution( )
    {
        return variationalEquationsSolution_;
    }

    std::map< double, Eigen::MatrixXd >& getStateTransitionMatrixSolution( )
    {
        return variationalEquationsSolution_[ 0 ];
    }

    std::map< double, Eigen::MatrixXd >& getSensitivityMatrixSolution( )
    {
        return variationalEquationsSolution_[ 1];
    }

    const std::map< double, Eigen::VectorXd >& getEquationsOfMotionSolution( )
    {
        return dynamicsSimulator_->getEquationsOfMotionNumericalSolution( );
    }


    //! Function to return object used for numerically propagating and managing the solution of the equations of motion.
    /*!
     * Function to return object used for numerically propagating and managing the solution of the equations of motion.
     * \return Object used for numerically propagating and managing the solution of the equations of motion.
     */
    std::shared_ptr< SingleArcDynamicsSimulator< StateScalarType, TimeType > > getDynamicsSimulator( )
    {
        return dynamicsSimulator_;
    }

    std::shared_ptr< VariationalEquations > getVariationalEquationsObject( )
    {
        return variationalEquationsObject_;
    }

    //! Function to retrieve the dynamics simulator object (as base-class pointer)
    /*!
     * Function to retrieve the dynamics simulator object (as base-class pointer)
     * \return Dynamics simulator object (as base-class pointer)
     */
    std::shared_ptr< DynamicsSimulator< StateScalarType, TimeType > > getDynamicsSimulatorBase( )
    {
        return getDynamicsSimulator( );
    }

    //! Function to reset parameter estimate and re-integrate equations of motion and, if desired, variational equations.
    /*!
     *  Function to reset parameter estimate and re-integrate equations of motion and, if desired, variational equations
     *  using the new physical parameters/body initial states.
     *  \param newParameterEstimate New estimate of parameters that are to be estimated, in same order as defined
     *  in parametersToEstimate_ member.
     *  \param areVariationalEquationsToBeIntegrated Boolean defining whether the variational equations are to be
     *  reintegrated with the new parameter values.
     */
    void resetParameterEstimate( const Eigen::Matrix< StateScalarType, Eigen::Dynamic, 1 > newParameterEstimate,
                                 const bool areVariationalEquationsToBeIntegrated = true )
    {
        // Reset values of parameters.
        parametersToEstimate_->template resetParameterValues< StateScalarType >( newParameterEstimate );
        simulation_setup::setInitialStateVectorFromParameterSet< StateScalarType, TimeType >( parametersToEstimate_, propagatorSettings_ );

        //        propagatorSettings_->resetInitialStates(
        //                    estimatable_parameters::getInitialStateVectorOfBodiesToEstimate( parametersToEstimate_ ) );

        dynamicsStateDerivative_->updateStateDerivativeModelSettings(
                    propagatorSettings_->getInitialStates( ) );

        // Check if re-integration of variational equations is requested
        if( areVariationalEquationsToBeIntegrated )
        {
            // Integrate variational and state equations.
            this->integrateVariationalAndDynamicalEquations( propagatorSettings_->getInitialStates( ), 1 );
        }
        else
        {
            this->integrateDynamicalEquationsOfMotionOnly( propagatorSettings_->getInitialStates( ) );
        }
    }

protected:

private:


    //! Reset solutions of variational equations.
    /*!
     *  Reset solutions of variational equations (stateTransitionMatrixInterpolator_ and sensitivityMatrixInterpolator_),
     *  i.e. use numerical integration results to create new look-up tables
     *  and interpolators of state transition and sensitivity matrix through the createInterpolatorsForVariationalSolution
     *  function
     */
    void resetVariationalEquationsInterpolators( )
    {
        using namespace interpolators;
        using namespace utilities;

        // Create interpolators.
        std::shared_ptr< interpolators::OneDimensionalInterpolator< double, Eigen::MatrixXd > >
                stateTransitionMatrixInterpolator;
        std::shared_ptr< interpolators::OneDimensionalInterpolator< double, Eigen::MatrixXd > >
                sensitivityMatrixInterpolator;

        try
        {
            createStateTransitionAndSensitivityMatrixInterpolator(
                        stateTransitionMatrixInterpolator, sensitivityMatrixInterpolator, variationalEquationsSolution_,
                        this->clearNumericalSolution_ );

        }
        catch( const std::exception& caughtException )
        {
            std::cerr << "Error occured when post-processing single-arc variational equation integration results, and creating interpolators, caught error is: " << std::endl << std::endl;
            std::cerr << caughtException.what( ) << std::endl << std::endl;
            std::cerr << "The problem may be that there is an insufficient number of data points (epochs) at which propagation results are produced for one or more arcs. Integrated results are given at" +
                         std::to_string( variationalEquationsSolution_.at( 0 ).size( ) ) + " epochs"<< std::endl;
        }


        // Create (if non-existent) or reset state transition matrix interface
        if( stateTransitionInterface_ == nullptr )
        {
            stateTransitionInterface_ = std::make_shared< SingleArcCombinedStateTransitionAndSensitivityMatrixInterface >(
                        stateTransitionMatrixInterpolator, sensitivityMatrixInterpolator,
                        propagatorSettings_->getConventionalStateSize( ), parameterVectorSize_,
                        variationalEquationsObject_->getStatePartialAdditionIndices( ) );
        }
        else
        {
            std::dynamic_pointer_cast< SingleArcCombinedStateTransitionAndSensitivityMatrixInterface >(
                        stateTransitionInterface_ )->updateMatrixInterpolators(
                        stateTransitionMatrixInterpolator, sensitivityMatrixInterpolator,
                        variationalEquationsObject_->getStatePartialAdditionIndices( ) );
        }
    }

    //! Object used for numerically propagating and managing the solution of the equations of motion.
    std::shared_ptr< SingleArcDynamicsSimulator< StateScalarType, TimeType > > dynamicsSimulator_;

    //!  Object that is used to evaluate the variational equations at the given state and time.
    std::shared_ptr< VariationalEquations > variationalEquationsObject_;

    //! Map of history of numerically integrated variational equations.
    /*!
     *  Map of history of numerically integrated variational equations. Key of map denotes time, values are
     *  state transition matrix Phi (first vector entry) and sensitivity matrix S (second vector entry)
     */
    std::vector< std::map< double, Eigen::MatrixXd > > variationalEquationsSolution_;

    std::function< void( Eigen::Matrix< StateScalarType, Eigen::Dynamic, Eigen::Dynamic >& ) > statePostProcessingFunction_;


    //! Settings for propagation of equations of motion.
    std::shared_ptr< SingleArcPropagatorSettings< StateScalarType, TimeType > > propagatorSettings_;

    //! Object used to compute the full state derivative in equations of motion and variational equations.
    /*!
     *  Object used to compute the full state derivative in equations of motion and variational equations,
     *  including relevant updates of environment from current state and time. Object may be used for
     *  either full or separate propagation of equations.
     */
    std::shared_ptr< DynamicsStateDerivativeModel< TimeType, StateScalarType > > dynamicsStateDerivative_;
};


//! Function to transfer the initial multi-arc states from propagator settings to associated initial state estimation parameters.
/*!
 *  Function to transfer the initial multi-arc states from propagator settings to associated initial state estimation parameters.
 *  \param parametersToEstimate Full set of estimated parameters to which the initial states are to be transferred
 *  \param propagatorSettings Multi-arc propagator settings from which the initial states are to be taken
 */
template< typename StateScalarType, typename TimeType >
void setPropagatorSettingsMultiArcStatesInEstimatedDynamicalParameters(
        const std::shared_ptr< estimatable_parameters::EstimatableParameterSet< StateScalarType > >  parametersToEstimate,
        const std::shared_ptr< MultiArcPropagatorSettings< StateScalarType, TimeType > > propagatorSettings )
{
    typedef Eigen::Matrix< StateScalarType, Eigen::Dynamic, 1 > StateType;
    typedef std::map< std::string, std::shared_ptr< estimatable_parameters::EstimatableParameter< StateType > > >
            ArcWiseParameterList;

    // Get list of estimated bodies
    ArcWiseParameterList estimatedBodies = estimatable_parameters::getListOfBodiesWithTranslationalMultiArcStateToEstimate(
                parametersToEstimate );
    std::vector< std::string > bodiesWithPropagatedTranslationalState =
            utilities::createVectorFromMapKeys( estimatedBodies );

    // Iterate over each arc and set initial state.
    std::map< std::string, StateType > arcInitialTranslationalStates;
    for( int arc = 0; arc < propagatorSettings->getNmberOfArcs( ); arc++ )
    {
        // Check type of dynamics
        switch( propagatorSettings->getSingleArcSettings( ).at( arc )->getStateType( ) )
        {
        case translational_state:
        {
            std::shared_ptr< TranslationalStatePropagatorSettings< StateScalarType, TimeType > > translationalPropagatorSettings =
                    std::dynamic_pointer_cast< TranslationalStatePropagatorSettings< StateScalarType, TimeType > >(
                        propagatorSettings->getSingleArcSettings( ).at( arc ) );

            // Iterate over bodies and set initial state
            for( unsigned int i = 0; i < translationalPropagatorSettings->bodiesToIntegrate_.size( ); i++ )
            {
                if( arc == 0 )
                {
                    arcInitialTranslationalStates[ translationalPropagatorSettings->bodiesToIntegrate_.at( i ) ] =
                            StateType( 6 * propagatorSettings->getNmberOfArcs( ) );
                }
                arcInitialTranslationalStates[ translationalPropagatorSettings->bodiesToIntegrate_.at( i ) ].segment( arc * 6, 6 ) =
                        translationalPropagatorSettings->getInitialStates( ).segment( i * 6, 6 );
            }
            break;
        }
        default:
            std::string errorMessage = "Error, cannot yet make parameters and multi-arc propagator settings consistent for " +
                    std::to_string( propagatorSettings->getSingleArcSettings( ).at( arc )->getStateType( ) );
            throw std::runtime_error( errorMessage );
        }
    }

    // Set information in estimation objects
    for( unsigned int i = 0; i < bodiesWithPropagatedTranslationalState.size( ); i++ )
    {
        estimatedBodies.at( bodiesWithPropagatedTranslationalState.at( i ) )->setParameterValue(
                    arcInitialTranslationalStates.at( bodiesWithPropagatedTranslationalState.at( i ) ) );
    }
}

//! Class to manage and execute the numerical integration of variational equations of a dynamical system in multiple arcs.
/*!
 *  Class to manage and execute the numerical integration of variational equations of a dynamical system, in addition
 *  to the dynamics itself,  in multiple arcs: i.e. the governing equations are propagated for a set of predescribed intervals.
 *  In this class, the governing equations are set once, but can be re-integrated for different initial conditions using the
 *  same instance of the class.
 */
template< typename StateScalarType = double, typename TimeType = double >
class MultiArcVariationalEquationsSolver: public VariationalEquationsSolver< StateScalarType, TimeType >
{
public:

    typedef Eigen::Matrix< StateScalarType, Eigen::Dynamic, Eigen::Dynamic > MatrixType;
    typedef Eigen::Matrix< StateScalarType, Eigen::Dynamic, 1 > VectorType;

    using VariationalEquationsSolver< StateScalarType, TimeType >::parametersToEstimate_;
    using VariationalEquationsSolver< StateScalarType, TimeType >::bodies_;
    using VariationalEquationsSolver< StateScalarType, TimeType >::stateTransitionMatrixSize_;
    using VariationalEquationsSolver< StateScalarType, TimeType >::parameterVectorSize_;
    using VariationalEquationsSolver< StateScalarType, TimeType >::stateTransitionInterface_;

    //! Constructor
    /*!
     *  Constructor, sets up object for automatic evaluation and numerical integration of variational equations and equations of motion.
     *  \param bodies Map of bodies (with names) of all bodies in integration.
     *  \param integratorSettings Settings for numerical integrator.
     *  \param propagatorSettings Settings for propagator.
     *  \param parametersToEstimate Object containing all parameters that are to be estimated and their current settings and values.
     *  \param arcStartTimes Start times for separate arcs
     *  \param integrateDynamicalAndVariationalEquationsConcurrently Boolean defining whether variational and dynamical
     *  equations are to be propagated concurrently (if true) or sequentially (of false)
     *  \param variationalOnlyIntegratorSettings Settings for numerical integrator when integrating only variational
     *  equations.
     *  \param clearNumericalSolution Boolean to determine whether to clear the raw numerical solution member variables
     *  (default true) after propagation and resetting of state transition interface.
     *  \param integrateEquationsOnCreation Boolean to denote whether equations should be integrated immediately at the
     *  end of this contructor (default false).
     *  \param resetMultiArcDynamicsAfterPropagation Boolean denoting whether to reset the multi-arc dynamics after
     *  propagation (default true).
     */

    MultiArcVariationalEquationsSolver(
            const simulation_setup::SystemOfBodies& bodies,
            const std::shared_ptr< MultiArcPropagatorSettings< StateScalarType, TimeType > > propagatorSettings,
            const std::shared_ptr< estimatable_parameters::EstimatableParameterSet< StateScalarType > > parametersToEstimate,
            const bool integrateEquationsOnCreation = false ):
        VariationalEquationsSolver< StateScalarType, TimeType >(
            bodies, parametersToEstimate, propagatorSettings != nullptr ?
                propagatorSettings->getOutputSettingsWithCheck( )->getClearNumericalSolutions( ) : false  ),
        propagatorSettings_( propagatorSettings ),
        resetMultiArcDynamicsAfterPropagation_( propagatorSettings != nullptr ?
                propagatorSettings->getOutputSettingsWithCheck( )->getSetIntegratedResult( ) : false )
    {
        if(  std::dynamic_pointer_cast< MultiArcPropagatorSettings< StateScalarType, TimeType > >( propagatorSettings ) == nullptr )
        {
            throw std::runtime_error( "Error when making multi-arc variational equations solver, input is single-arc" );
        }
        checkMultiArcPropagatorSettingsAndParameterEstimationConsistency(
//<<<<<<< HEAD
                    propagatorSettings_, parametersToEstimate, propagatorSettings->getArcStartTimes( ), estimatedBodiesPerArc_, arcIndicesPerBody_,
                    areEstimatedBodiesDifferentPerArc_ );
//=======
//                    propagatorSettings_, parametersToEstimate );
//>>>>>>> feature/consistent_propagation_settings

        if ( areEstimatedBodiesDifferentPerArc_ && resetMultiArcDynamicsAfterPropagation_ )
        {
//            throw std::runtime_error( "Error in multi-arc variational equations solver, boolean resetMultiArcDynamicsAfterPropagation should be "
//                                      "set to false when the bodies to be estimated differ from one arc to another." );
        }

        arcWiseParametersToEstimate_.clear( );
//        getParametersToEstimatePerArc( parametersToEstimate, arcWiseParametersToEstimate_, estimatedBodiesPerArc_ );
        getParametersToEstimatePerArcTest( parametersToEstimate, arcWiseParametersToEstimate_,
                                           propagatorSettings->getArcStartTimes( ), estimatedBodiesPerArc_, arcIndicesPerBody_ );


        parameterVectorSize_ = 0.0; // estimatable_parameters::getSingleArcParameterSetSize( parametersToEstimate );

        stateTransitionMatrixSize_  = 0.0; //-= ( parametersToEstimate->getParameterSetSize( ) -
                                        // estimatable_parameters::getSingleArcParameterSetSize( parametersToEstimate ) );

        for ( unsigned int arc = 0 ; arc < estimatedBodiesPerArc_.size( ) ; arc++ )
        {
//            arcWiseStateTransitionMatrixSize_.push_back( 6 * estimatedBodiesPerArc_[ arc ].size( ) );
            arcWiseStateTransitionMatrixSize_.push_back( estimatable_parameters::getSingleArcInitialDynamicalStateParameterSetSize( parametersToEstimate, arc ) );
//            std::cout << "arcWiseStateTransitionMatrixSize_: " << arcWiseStateTransitionMatrixSize_[ arc ] << "\n\n";
//            std::cout << "test STM size: " << estimatable_parameters::getSingleArcInitialDynamicalStateParameterSetSize( arcWiseParametersToEstimate_[ arc ] ) << "\n\n";
//            arcWiseParameterVectorSize_.push_back( estimatable_parameters::getSingleArcParameterSetSize( arcWiseParametersToEstimate_[ arc ] ) );
            arcWiseParameterVectorSize_.push_back( estimatable_parameters::getSingleArcParameterSetSize( parametersToEstimate, arc ) );
//            std::cout << "arcWiseParameterVectorSize_: " << arcWiseParameterVectorSize_[ arc ] << "\n\n";
        }

        dynamicsSimulator_ =  std::make_shared< MultiArcDynamicsSimulator< StateScalarType, TimeType > >(
                    bodies, propagatorSettings, false );


        std::vector< std::shared_ptr< SingleArcDynamicsSimulator< StateScalarType, TimeType > > > singleArcDynamicsSimulators =
                dynamicsSimulator_->getSingleArcDynamicsSimulators( );

        for( unsigned int i = 0; i < singleArcDynamicsSimulators.size( ); i++ )
        {
            dynamicsStateDerivatives_.push_back( singleArcDynamicsSimulators.at( i )->getDynamicsStateDerivative( ) );

            // Create variational equations objects.
            std::map< IntegratedStateType, orbit_determination::StateDerivativePartialsMap > stateDerivativePartials =
                    simulation_setup::createStateDerivativePartials< StateScalarType, TimeType >(
                        dynamicsStateDerivatives_.at( i )->getStateDerivativeModels( ), bodies, arcWiseParametersToEstimate_[ i ] );

            std::shared_ptr< VariationalEquations > variationalEquationsObject_ =
                    std::make_shared< VariationalEquations >(
                        stateDerivativePartials, arcWiseParametersToEstimate_[ i ], dynamicsStateDerivatives_.at( i )->getStateTypeStartIndices( ), i,
                        arcIndicesPerBody_[ i ] );

            dynamicsStateDerivatives_.at( i )->addVariationalEquations( variationalEquationsObject_ );
        }

        numberOfArcs_ = dynamicsStateDerivatives_.size( );
        // Resize solution of variational equations to 2 (state transition and sensitivity matrices)
        variationalEquationsSolution_.resize( numberOfArcs_ );
        for( int i = 0; i < numberOfArcs_; i++ )
        {
            variationalEquationsSolution_[ i ].resize( 2 );
        }

        // Integrate variational equations from initial state estimate.
        if( integrateEquationsOnCreation )
        {
//<<<<<<< HEAD
//            if( integrateDynamicalAndVariationalEquationsConcurrently )
//            {
//                std::cout << "TEST" << "\n\n";
//                std::vector< Eigen::Matrix< StateScalarType, Eigen::Dynamic, 1 > > test = propagatorSettings_->getInitialStateList( );
//                for ( unsigned int k = 0 ; k < test.size( ) ; k++ )
//                {
//                    std::cout << k << ": getInitialStateList( ):" << test[ k ].transpose( ) << "\n\n";
//                }
//                integrateVariationalAndDynamicalEquations( propagatorSettings_->getInitialStateList( ), 1 );
//            }
//            else
//            {
//                integrateVariationalAndDynamicalEquations( propagatorSettings_->getInitialStateList( ), 0 );
//            }
//=======
            integrateVariationalAndDynamicalEquations( propagatorSettings_->getInitialStateList( ) , 1 );
//>>>>>>> feature/consistent_propagation_settings
        }

    }

    MultiArcVariationalEquationsSolver(
            const simulation_setup::SystemOfBodies& bodies,
            const std::shared_ptr< numerical_integrators::IntegratorSettings< TimeType > > integratorSettings,
            const std::shared_ptr< PropagatorSettings< StateScalarType > > propagatorSettings,
            const std::shared_ptr< estimatable_parameters::EstimatableParameterSet< StateScalarType > > parametersToEstimate,
            const std::vector< double > arcStartTimes,
            const bool integrateDynamicalAndVariationalEquationsConcurrently = true,
            const std::shared_ptr< numerical_integrators::IntegratorSettings< double > > variationalOnlyIntegratorSettings =
            std::shared_ptr< numerical_integrators::IntegratorSettings< double > >( ),
            const bool clearNumericalSolution = true,
            const bool integrateEquationsOnCreation = false,
            const bool resetMultiArcDynamicsAfterPropagation = true ):
        MultiArcVariationalEquationsSolver( bodies, validateDeprecatedMultiArcSettings(
                                        integratorSettings, propagatorSettings, arcStartTimes,
                                        clearNumericalSolution, resetMultiArcDynamicsAfterPropagation ),
                                            parametersToEstimate,
                                    integrateEquationsOnCreation ){ }


    //! Destructor
    /*!
     *  Destructor
     */
    ~MultiArcVariationalEquationsSolver( ){ }

    //! Function to integrate equations of motion only.
    /*!
     *  Function to integrate equations of motion only (for all arcs).  If dynamical
     *  solution is to be processed, the environment is also updated to the new solution.
     *  \param initialStateEstimate Initial state of the equations of motion that is to be used (in same order as in
     *  parametersToEstimate_), concatenated for all arcs.
     */
    void integrateDynamicalEquationsOfMotionOnly(
            const Eigen::Matrix< StateScalarType, Eigen::Dynamic, 1 >& initialStateEstimate )
    {
        for( int i = 0; i < numberOfArcs_; i++ )
        {
            dynamicsStateDerivatives_.at( i )->setPropagationSettings( std::vector< IntegratedStateType >( ), 1, 0 );
        }

        dynamicsSimulator_->integrateEquationsOfMotion( initialStateEstimate );
    }

    //! Function to integrate equations of motion only.
    /*!
     *  Function to integrate equations of motion only (for all arcs).  If dynamical
     *  solution is to be processed, the environment is also updated to the new solution.
     *  \param initialStateEstimate Initial state of the equations of motion that is to be used, as a list with separate entries
     *  for each arc.
     */
    void integrateDynamicalEquationsOfMotionOnly(
            const std::vector< Eigen::Matrix< StateScalarType, Eigen::Dynamic, 1 > >& initialStateEstimate )
    {
        for( int i = 0; i < numberOfArcs_; i++ )
        {
            dynamicsStateDerivatives_.at( i )->setPropagationSettings( std::vector< IntegratedStateType >( ), 1, 0 );
        }

        dynamicsSimulator_->integrateEquationsOfMotion( initialStateEstimate );
    }

    //! Function to integrate variational equations and equations of motion.
    /*!
     *  Function to integrate variational equations and equations of motion, for all arcs. At the end of this function,
     *  the stateTransitionInterface_ is reset with the new state transition and sensitivity matrices. If dynamical
     *  solution is to be processed, the environment is also updated to the new solution.
     *  \param concatenatedInitialStates Initial state of the equations of motion that is to be used (in same order as in
     *  parametersToEstimate_), concatenated for all arcs.
     *  \param integrateEquationsConcurrently Variable determining whether the equations of motion are to be
     *  propagated concurrently with variational equations of motion (if true), or before variational equations (if false).
     */
    void integrateVariationalAndDynamicalEquations(
            const VectorType& concatenatedInitialStates, const bool integrateEquationsConcurrently )
    {
//        std::cout << "concatenatedInitialStates: " << concatenatedInitialStates.transpose( ) << "\n\n";
        std::vector< Eigen::Matrix< StateScalarType, Eigen::Dynamic, 1 > > splitInitialState;

        int currentIndex = 0;
        for( unsigned int i = 0; i < dynamicsSimulator_->getSingleArcDynamicsSimulators( ).size( ); i++ )
        {
            int currentSize = dynamicsSimulator_->getSingleArcDynamicsSimulators( ).at( i )->getPropagatorSettings( )->getConventionalStateSize( );
//            std::cout << "current state size: " << currentSize << "\n\n";
            splitInitialState.push_back( concatenatedInitialStates.block( currentIndex, 0, currentSize, 1 ) );
            currentIndex += currentSize;
        }

        if( currentIndex != concatenatedInitialStates.rows( ) )
        {
            throw std::runtime_error( "Error when doing multi-arc variational equation integration, "
                                      "input state vector size is incompatible with settings." );
        }
//        for ( unsigned int k = 0 ; k < splitInitialState.size( ) ; k++ )
//        {
//            std::cout << "test " << k <<  " - splitInitialState: " << splitInitialState[ k ].transpose( ) << "\n\n";
//        }
        integrateVariationalAndDynamicalEquations( splitInitialState, integrateEquationsConcurrently );
    }

    //! Function to integrate variational equations and equations of motion.
    /*!
     *  Function to integrate variational equations and equations of motion, for all arcs. At the end of this function,
     *  the stateTransitionInterface_ is reset with the new state transition and sensitivity matrices. If dynamical
     *  solution is to be processed, the environment is also updated to the new solution.
     *  \param initialStateEstimate Initial state of the equations of motion that is to be used, in a list with initial
     *  state for each arc stored separately.
     *  \param integrateEquationsConcurrently Variable determining whether the equations of motion are to be
     *  propagated concurrently with variational equations of motion (if true), or before variational equations (if false).
     */
    void integrateVariationalAndDynamicalEquations(
            const std::vector< VectorType >& initialStateEstimate, const bool integrateEquationsConcurrently )
    {
        bool updateInitialStates = false;
        std::vector< VectorType > arcInitialStates;

        // Retrieve single-arc dynamics simulator objects
        std::vector< std::shared_ptr< SingleArcDynamicsSimulator< StateScalarType, TimeType > > > singleArcDynamicsSimulators =
                dynamicsSimulator_->getSingleArcDynamicsSimulators( );

        // Clear solution maps for variational equations
        for( int i = 0; i < numberOfArcs_; i++ )
        {
            variationalEquationsSolution_[ i ][ 0 ].clear( );
            variationalEquationsSolution_[ i ][ 1 ].clear( );
        }

        // Propagate variational equations and equations of motion concurrently
        if( integrateEquationsConcurrently )
        {
            // Allocate maps that stored numerical solution for equations of motion
            std::map< TimeType, Eigen::Matrix< StateScalarType, Eigen::Dynamic, 1 > >
                    currentEquationsOfMotionNumericalSolutionsRaw;
            std::vector< std::map< TimeType, Eigen::Matrix< StateScalarType, Eigen::Dynamic, 1 > > >
                    equationsOfMotionNumericalSolutions;
            std::vector< std::map< TimeType, Eigen::Matrix< double, Eigen::Dynamic, 1 > > >
                    dependentVariableHistorySolutions;
            std::vector< std::map< TimeType, double > > cumulativeComputationTimeHistorySolutions;

            equationsOfMotionNumericalSolutions.resize( numberOfArcs_ );

            dependentVariableHistorySolutions.resize( numberOfArcs_ );
            cumulativeComputationTimeHistorySolutions.resize( numberOfArcs_ );

            // Integrate equations for all arcs.
            for( int i = 0; i < numberOfArcs_; i++ )
            {
//<<<<<<< HEAD
//                std::cout<<"Integrating arc "<< i + 1 << " of " << numberOfArcs_ << std::endl;

//                // Retrieve integrator settings, and ensure correct initial time.
//                std::shared_ptr< numerical_integrators::IntegratorSettings< TimeType > > integratorSettings =
//                        singleArcDynamicsSimulators.at( i )->getIntegratorSettings( );
//                integratorSettings->initialTime_ = arcStartTimes_.at( i );
//                std::cout << "arc start times: " << arcStartTimes_.at( i ) << "\n\n";
//                std::cout << "arc end times: " << std::dynamic_pointer_cast< FixedTimePropagationTerminationCondition >(
//                        singleArcDynamicsSimulators.at( i )->getPropagationTerminationCondition( ) )->getStopTime( ) << "\n\n";
//=======
                // Retrieve integrator settings, and ensure correct initial time.
                std::shared_ptr< numerical_integrators::IntegratorSettings< TimeType > > integratorSettings =
                        singleArcDynamicsSimulators.at( i )->getIntegratorSettings( );
//>>>>>>> feature/consistent_propagation_settings

                // Set state derivative model to propagate both variational equations and equations of motion
                singleArcDynamicsSimulators.at( i )->getDynamicsStateDerivative( )->setPropagationSettings(
                            std::vector< IntegratedStateType >( ), 1, 1 );


                // Get arc initial state. If initial state is NaN, this signals that the initial state is to be taken from
                // previous arc
                VectorType currentArcInitialState;

                if( ( i == 0 ) || ( !linear_algebra::doesMatrixHaveNanEntries( initialStateEstimate.at( i ) ) ) )
                {
                    currentArcInitialState = initialStateEstimate.at( i );
                }
                else
                {
//                    std::cout << "test - call to getArcInitialStateFromPreviousArcResult!" << "\n\n";
                    currentArcInitialState = getArcInitialStateFromPreviousArcResult(
                                equationsOfMotionNumericalSolutions.at( i - 1 ),
                                singleArcDynamicsSimulators.at( i )->getInitialPropagationTime( ) );
                    updateInitialStates = true;
                }
//                std::cout << "currentArcInitialState: " << currentArcInitialState.transpose( ) << "\n\n";
                arcInitialStates.push_back( currentArcInitialState );

                // Update state derivative model to (possible) update in state.
                singleArcDynamicsSimulators.at( i )->getDynamicsStateDerivative( )->
                        updateStateDerivativeModelSettings( currentArcInitialState );

//                std::cout << "test before create initial conditions" << "\n\n";

                // Create initial state for combined variational equations of motion.
                MatrixType initialVariationalState = this->createInitialConditions(
                            currentArcInitialState, i );

//                std::cout << "test before create variational equations" << "\n\n";

                // Integrate variational and state equations.
                dynamicsSimulator_->getDynamicsStateDerivative( ).at( i )->resetFunctionEvaluationCounter( );

                dynamicsSimulator_->getSingleArcDynamicsSimulators( ).at( i )->printPrePropagationMessages( );
                simulation_setup::setAreBodiesInPropagation( bodies_, true );

                std::map< TimeType, MatrixType > rawNumericalSolution;
                std::shared_ptr< PropagationTerminationDetails > propagationTerminationReason =
                        EquationIntegrationInterface< MatrixType, TimeType >::integrateEquations(
                            singleArcDynamicsSimulators.at( i )->getStateDerivativeFunction( ),
                            rawNumericalSolution,
                            initialVariationalState,
                            singleArcDynamicsSimulators.at( i )->getInitialPropagationTime( ),
                            integratorSettings,
                            singleArcDynamicsSimulators.at( i )->getPropagationTerminationCondition( ),
                            dependentVariableHistorySolutions.at( i ),
                            cumulativeComputationTimeHistorySolutions.at( i ),
                            singleArcDynamicsSimulators.at( i )->getDependentVariablesFunctions( ),
                            std::bind(
                                &DynamicsStateDerivativeModel< TimeType, StateScalarType >::postProcessStateAndVariationalEquations,
                                singleArcDynamicsSimulators.at( i )->getDynamicsStateDerivative( ), std::placeholders::_1 ) );
                dynamicsSimulator_->setPropagationTerminationReason( propagationTerminationReason, i );

                simulation_setup::setAreBodiesInPropagation( bodies_, false );
                dynamicsSimulator_->getSingleArcDynamicsSimulators( ).at( i )->printPostPropagationMessages( );

                // Extract solution of equations of motion.
                utilities::createVectorBlockMatrixHistory(
                            rawNumericalSolution, currentEquationsOfMotionNumericalSolutionsRaw,
                            std::make_pair( 0, arcWiseParameterVectorSize_[ i ] ), arcWiseParameterVectorSize_[ i ] );


                // Transform equations of motion solution to output formulation
                convertNumericalStateSolutionsToOutputSolutions(
                            equationsOfMotionNumericalSolutions[ i ], currentEquationsOfMotionNumericalSolutionsRaw,
                            dynamicsStateDerivatives_.at( i ) );

//                std::cout << "arc start times: " << arcStartTimes_.at( i ) << "\n\n";

                // Save state transition and sensitivity matrix solutions for current arc.
                setVariationalEquationsSolution(
                            rawNumericalSolution, variationalEquationsSolution_[ i ],
                            std::make_pair( 0, 0 ), std::make_pair( 0, arcWiseStateTransitionMatrixSize_[ i ] ),
                            arcWiseStateTransitionMatrixSize_[ i ], arcWiseParameterVectorSize_[ i ] );

            }

            // Process numerical solution of equations of motion
            dynamicsSimulator_->manuallySetAndProcessRawNumericalEquationsOfMotionSolution(
                        equationsOfMotionNumericalSolutions, dependentVariableHistorySolutions,
                        resetMultiArcDynamicsAfterPropagation_ );
            equationsOfMotionNumericalSolutions.clear( );


            if( updateInitialStates )
            {
<<<<<<< HEAD
                if ( areEstimatedBodiesDifferentPerArc_ )
                {
                    throw std::runtime_error( "Error in multi-arc variational equations solver, arc information transferral is not yet supported "
                                              "when the estimated bodies differ from one arc to another." );
                }
                else
                {
                    propagatorSettings_->resetInitialStatesList( arcInitialStates );
                    setPropagatorSettingsMultiArcStatesInEstimatedDynamicalParameters(
=======
                propagatorSettings_->resetInitialStatesList( arcInitialStates );
                setPropagatorSettingsMultiArcStatesInEstimatedDynamicalParameters< StateScalarType, TimeType >(
>>>>>>> 2a294e30
                            parametersToEstimate_, propagatorSettings_ );
                }
            }
        }
        else
        {
            // Integrate dynamics for each arc
            for( int i = 0; i < numberOfArcs_; i++ )
            {
//                // Get arc initial state. If initial state is NaN, this signals that the initial state is to be taken from
//                // previous arc
//                if( ( i == 0 ) || ( !linear_algebra::doesMatrixHaveNanEntries( initialStateEstimate.at( i ) ) ) )
//                {
//                    throw std::runtime_error( "Error, arc information transferral not yet supported for separate "
//                                              "dynamics and variational euations propagation." );
//                    updateInitialStates = true;
//                }
//                else
//                {
                    arcInitialStates.push_back( initialStateEstimate.at( i ) );
//                }

                // Update state derivative model to (possible) update in state.
                singleArcDynamicsSimulators.at( i )->getDynamicsStateDerivative( )->
                        updateStateDerivativeModelSettings( arcInitialStates.at( i ) );
                singleArcDynamicsSimulators.at( i )->getDynamicsStateDerivative( )->setPropagationSettings(
                            std::vector< IntegratedStateType >( ), 1, 0 );
            }

            dynamicsSimulator_->integrateEquationsOfMotion( arcInitialStates );

            std::map< TimeType, MatrixType > rawNumericalSolutions;
            std::map< TimeType, Eigen::Matrix< double, Eigen::Dynamic, 1 > > dummyDependentVariableHistorySolution;
            std::map< TimeType, double > dummyCumulativeComputationTimeHistorySolution;

            // Integrate variational equarions for each arc
            for( int i = 0; i < numberOfArcs_; i++ )
            {
                // Retrieve integrator settings, and ensure correct initial time.
                std::shared_ptr< numerical_integrators::IntegratorSettings< TimeType > > integratorSettings =
                        singleArcDynamicsSimulators.at( i )->getIntegratorSettings( );
//                integratorSettings->initialTime_ = arcStartTimes_.at( i );

                // Propagate only variational equations
                singleArcDynamicsSimulators.at( i )->getDynamicsStateDerivative( )->setPropagationSettings(
                            singleArcDynamicsSimulators.at( i )->getDynamicsStateDerivative( )->getIntegratedStateTypes( ), 0, 1 );

                // Get initial state for variational equations (single arc)
                MatrixType initialVariationalState = this->createInitialVariationalEquationsSolution( i ).
                        template cast< StateScalarType >( );

                // Integrate variational equations for current arc

                dynamicsSimulator_->getDynamicsStateDerivative( ).at( i )->resetFunctionEvaluationCounter( );

                dynamicsSimulator_->getSingleArcDynamicsSimulators( ).at( i )->printPrePropagationMessages( );
                simulation_setup::setAreBodiesInPropagation( bodies_, true );

                EquationIntegrationInterface< MatrixType, TimeType >::integrateEquations(
                            singleArcDynamicsSimulators.at( i )->getStateDerivativeFunction( ),
                            rawNumericalSolutions, initialVariationalState,
                            singleArcDynamicsSimulators.at( i )->getInitialPropagationTime( ),
                            singleArcDynamicsSimulators.at( i )->getIntegratorSettings( ),
                            singleArcDynamicsSimulators.at( i )->getPropagationTerminationCondition( ),
                            dummyDependentVariableHistorySolution, dummyCumulativeComputationTimeHistorySolution );

                simulation_setup::setAreBodiesInPropagation( bodies_, false );
                dynamicsSimulator_->getSingleArcDynamicsSimulators( ).at( i )->printPostPropagationMessages( );

                // Save state transition and sensitivity matrix solutions for current arc.
                setVariationalEquationsSolution(
                            rawNumericalSolutions, variationalEquationsSolution_[ i ],
                            std::make_pair( 0, 0 ), std::make_pair( 0, arcWiseStateTransitionMatrixSize_[ i ] ),
                            arcWiseStateTransitionMatrixSize_[ i ], arcWiseParameterVectorSize_[ i ] );

                rawNumericalSolutions.clear( );
            }

        }

        if( updateInitialStates )
        {
<<<<<<< HEAD
            if ( areEstimatedBodiesDifferentPerArc_ )
            {
                throw std::runtime_error( "Error in multi-arc variational equations solver, arc information transferral is not yet supported "
                                          "when the estimated bodies differ from one arc to another." );
            }
            else
            {
                propagatorSettings_->resetInitialStatesList( arcInitialStates );
                setPropagatorSettingsMultiArcStatesInEstimatedDynamicalParameters(
=======
            propagatorSettings_->resetInitialStatesList( arcInitialStates );
            setPropagatorSettingsMultiArcStatesInEstimatedDynamicalParameters< StateScalarType, TimeType >(
>>>>>>> 2a294e30
                        parametersToEstimate_, propagatorSettings_ );
            }
        }

        // Reset solution for state transition and sensitivity matrices.
        resetVariationalEquationsInterpolators( );

    }

    //! Function to return object used for numerically propagating and managing the solution of the equations of motion.
    /*!
     * Function to return object used for numerically propagating and managing the solution of the equations of motion.
     * \return Object used for numerically propagating and managing the solution of the equations of motion.
     */
    std::shared_ptr< MultiArcDynamicsSimulator< StateScalarType, TimeType > > getDynamicsSimulator( )
    {
        return dynamicsSimulator_;
    }

    //! Function to retrieve the dynamics simulator object (as base-class pointer)
    /*!
     * Function to retrieve the dynamics simulator object (as base-class pointer)
     * \return Dynamics simulator object (as base-class pointer)
     */
    std::shared_ptr< DynamicsSimulator< StateScalarType, TimeType > > getDynamicsSimulatorBase( )
    {
        return getDynamicsSimulator( );
    }



    //! Function to reset parameter estimate and re-integrate equations of motion and, if desired, variational equations.
    /*!
     *  Function to reset parameter estimate and re-integrate equations of motion and, if desired, variational equations
     *  using the new physical parameters/body initial states.
     *  \param newParameterEstimate New estimate of parameters that are to be estimated, in same order as defined
     *  in parametersToEstimate_ member.
     *  \param areVariationalEquationsToBeIntegrated Boolean defining whether the variational equations are to be
     *  reintegrated with the new parameter values.
     */
    void resetParameterEstimate( const Eigen::Matrix< StateScalarType, Eigen::Dynamic, 1 > newParameterEstimate,
                                 const bool areVariationalEquationsToBeIntegrated = true )
    {
        // Reset values of parameters.
        parametersToEstimate_->template resetParameterValues< StateScalarType >( newParameterEstimate );
        //        propagatorSettings_->resetInitialStates(
        //                    estimatable_parameters::getInitialStateVectorOfBodiesToEstimate( parametersToEstimate_ ) );
        simulation_setup::setInitialStateVectorFromParameterSet< StateScalarType, TimeType >( parametersToEstimate_, propagatorSettings_ );

        for ( int i = 0 ; i < numberOfArcs_ ; i++ )
        {
            Eigen::VectorXd newParametersValues = propagatorSettings_->getSingleArcSettings( ).at( i )->getInitialStates( );
            Eigen::VectorXd arcWiseParametersValues = arcWiseParametersToEstimate_.at( i )->template getFullParameterValues< double >( );
            Eigen::VectorXd newArcWiseParametersValues = arcWiseParametersValues;
            newArcWiseParametersValues.segment( 0, newParametersValues.size( ) ) = newParametersValues;
            arcWiseParametersToEstimate_.at( i )->template resetParameterValues( newArcWiseParametersValues );
        }



        // Check if re-integration of variational equations is requested
        if( areVariationalEquationsToBeIntegrated )
        {

            // Integrate variational and state equations.
            this->integrateVariationalAndDynamicalEquations( propagatorSettings_->getInitialStates( ), 1 );
        }
        else
        {
            this->integrateDynamicalEquationsOfMotionOnly( propagatorSettings_->getInitialStates( ) );
        }
    }

    //! Function to return the numerical solution history of integrated variational equations, per arc.
    /*!
     *  Function to return the numerical solution history of integrated variational equations, per arc.
     *  Each vector entry contains the results of a single arc, stored in a vector of maps. Inner vector has size two: first entry
     *  is state transition matrix history, second is sensitivity matrix history, both stored as maps. Key of map denotes time,
     *  values are matrices.
     *  \return Numerical solution history of integrated variational equations, per arc.
     */
    std::vector< std::vector< std::map< double, Eigen::MatrixXd > > > getNumericalVariationalEquationsSolution( )
    {
        return variationalEquationsSolution_;
    }

    //! Function to return list of start times of each arc. NOTE: This list is updated after every propagation.
    /*!
     * Function to return list of start times of each arc. NOTE: This list is updated after every propagation.
     * \return List of start times of each arc. NOTE: This list is updated after every propagation.
     */
//    std::vector< double > getArcStartTimes( )
//    {
//        return arcStartTimes_;
//    }

    std::vector< std::shared_ptr< DynamicsStateDerivativeModel< TimeType, StateScalarType > > > getDynamicsStateDerivatives( )
    {
        return dynamicsStateDerivatives_;
    }

    std::vector< std::shared_ptr< estimatable_parameters::EstimatableParameterSet< StateScalarType > > > getArcWiseParametersToEstimate( ) const
    {
        return arcWiseParametersToEstimate_;
    }

protected:

    //! Create initial matrix of numerical soluation to variational + dynamical equations.
    /*!
     *  Create initial matrix of numerical soluation to variational + dynamical equations. The structure of the matrix is
     *  [Phi;S;y], with Phi the state transition matrix, S the sensitivity matrix y the state vector.
     *  \param initialStateEstimate vector of initial state (position/velocity) of bodies to be integrated numerically.
     *  order determined by order of bodiesToIntegrate_.
     *  \return Initial matrix of numerical soluation to variation + state equations.
     */
    MatrixType createInitialConditions( const VectorType initialStateEstimate, const int currentArcIndex )
    {
        if( arcWiseStateTransitionMatrixSize_[ currentArcIndex ] != initialStateEstimate.rows( ) )
        {
            throw std::runtime_error( "Error when getting initial condition for variational equations, sizes are incompatible." );
        }

        // Initialize initial conditions to zeros.
        MatrixType varSystemInitialState = MatrixType( arcWiseStateTransitionMatrixSize_[ currentArcIndex ],
                                                       arcWiseParameterVectorSize_[ currentArcIndex ] + 1 ).setZero( );

        // Set initial state transition matrix to identity
        varSystemInitialState.block( 0, 0, arcWiseStateTransitionMatrixSize_[ currentArcIndex ],
                                     arcWiseStateTransitionMatrixSize_[ currentArcIndex ] ).setIdentity( );

        // Set initial body states to current estimate of initial body states.
        varSystemInitialState.block( 0, arcWiseParameterVectorSize_[ currentArcIndex ],
                                     arcWiseStateTransitionMatrixSize_[ currentArcIndex ], 1 ) = initialStateEstimate;

        return varSystemInitialState;
    }

    //! Create initial matrix of numerical soluation to variational equations
    /*!
     *  Create initial matrix of numerical soluation to variational equations, with structure [Phi;S]. Initial state
     *  transition matrix Phi is identity matrix. Initial sensitivity matrix S is all zeros.
     *  \return Initial matrix solution to variational equations.
     */
    Eigen::MatrixXd createInitialVariationalEquationsSolution( const int currentArcIndex )
    {
        // Initialize initial conditions to zeros.
        Eigen::MatrixXd varSystemInitialState = Eigen::MatrixXd::Zero(
                arcWiseStateTransitionMatrixSize_[ currentArcIndex ], arcWiseParameterVectorSize_[ currentArcIndex ] );

        // Set initial state transition matrix to identity
        varSystemInitialState.block( 0, 0, arcWiseStateTransitionMatrixSize_[ currentArcIndex ],
                                     arcWiseStateTransitionMatrixSize_[ currentArcIndex ] ).setIdentity( );

        return varSystemInitialState;
    }

private:

    //! Reset solutions of variational equations.
    /*!
     *  Reset solutions of variational equations (stateTransitionMatrixInterpolator_ and sensitivityMatrixInterpolator_) for each
     *  arc,*  i.e. use numerical integration results to create new look-up tables and interpolators of state transition and
     *  sensitivity matrices.
     */
    void resetVariationalEquationsInterpolators( )
    {
        using namespace interpolators;

        // Allocate interpolator vectors
        std::vector< std::shared_ptr< interpolators::OneDimensionalInterpolator< double, Eigen::MatrixXd > > >
                stateTransitionMatrixInterpolators;
        std::vector< std::shared_ptr< interpolators::OneDimensionalInterpolator< double, Eigen::MatrixXd > > >
                sensitivityMatrixInterpolators;
        stateTransitionMatrixInterpolators.resize( variationalEquationsSolution_.size( ) );
        sensitivityMatrixInterpolators.resize( variationalEquationsSolution_.size( ) );

        // Create interpolators.
        arcEndTimes_.resize( variationalEquationsSolution_.size( ) );
        for( unsigned int i = 0; i < variationalEquationsSolution_.size( ); i++ )
        {
            if( dynamicsSimulator_->getSingleArcDynamicsSimulators( ).at( i )->getIntegratorSettings( )->initialTimeStep_ > 0.0 )
            {
                arcEndTimes_[ i ] = variationalEquationsSolution_[ i ][ 0 ].rbegin( )->first;
            }
            else
            {
                arcEndTimes_[ i ] = variationalEquationsSolution_[ i ][ 0 ].begin( )->first;
            }

            try
            {
                createStateTransitionAndSensitivityMatrixInterpolator(
                            stateTransitionMatrixInterpolators[ i ],
                            sensitivityMatrixInterpolators[ i ],
                            variationalEquationsSolution_[ i ],
                            this->clearNumericalSolution_ );
            }
            catch( const std::exception& caughtException )
            {
                std::cerr << "Error occured when post-processing multi-arc variational equation integration results, and creating interpolators in arc" + std::to_string( i ) + ", caught error is: " << std::endl << std::endl;
                std::cerr << caughtException.what( ) << std::endl << std::endl;
                std::cerr << "The problem may be that there is an insufficient number of data points (epochs) at which propagation results are produced for one or more arcs. Integrated results are given at" +
                             std::to_string( variationalEquationsSolution_[ i ].at( 0 ).size( ) ) + " epochs"<< std::endl;
            }


        }

        // Create stare transition matrix interface if needed, reset otherwise.
        if( stateTransitionInterface_ == nullptr )
        {
            stateTransitionInterface_ = std::make_shared< MultiArcCombinedStateTransitionAndSensitivityMatrixInterface >(
                        stateTransitionMatrixInterpolators, sensitivityMatrixInterpolators,
                        dynamicsSimulator_->getArcStartTimes( ),
                        arcEndTimes_,
                        parametersToEstimate_,
                        propagatorSettings_->getSingleArcSettings( ).at( 0 )->getConventionalStateSize( ),
                        parametersToEstimate_->getParameterSetSize( ), getArcWiseStatePartialAdditionIndices( ) );
        }
        else
        {
            std::dynamic_pointer_cast< MultiArcCombinedStateTransitionAndSensitivityMatrixInterface >(
                        stateTransitionInterface_ )->updateMatrixInterpolators(
                        stateTransitionMatrixInterpolators, sensitivityMatrixInterpolators,
                        dynamicsSimulator_->getArcStartTimes( ), arcEndTimes_, getArcWiseStatePartialAdditionIndices( ) );
        }
    }

    std::vector< std::vector< std::pair< int, int > > > getArcWiseStatePartialAdditionIndices( )
    {
        std::vector< std::vector< std::pair< int, int > > > partialIndices;
        for( unsigned int i = 0; i < dynamicsStateDerivatives_.size( ); i++ )
        {
            partialIndices.push_back(
                        dynamicsStateDerivatives_.at( i )->getVariationalEquationsCalculator( )->getStatePartialAdditionIndices( ) );
        }
        return partialIndices;
    }

    //! Object to propagate the dynamics for all arcs.
    std::shared_ptr< MultiArcDynamicsSimulator< StateScalarType, TimeType > > dynamicsSimulator_;

    //! Numerical solution history of integrated variational equations, per arc.
    /*!
     *  Numerical solution history of integrated variational equations, per arc.
     *  Each vector entry contains the results of a single arc, stored in a vector of maps. Inner vector has size two: first entry
     *  is state transition matrix history, second is sensitivity matrix history, both stored as maps. Key of map denotes time,
     *  values are matrices.
     */
    std::vector< std::vector< std::map< double, Eigen::MatrixXd > > > variationalEquationsSolution_;

//    //! List of start times of each arc. NOTE: This list is updated after every propagation.
//    std::vector< double > arcStartTimes_;

    std::vector< double > arcEndTimes_;

    //! Settings for propagation of equations of motion.
    std::shared_ptr< MultiArcPropagatorSettings< StateScalarType, TimeType > > propagatorSettings_;

    //! State derivative models for each arc (retrieved from dynamicsSimulator_).
    std::vector< std::shared_ptr< DynamicsStateDerivativeModel< TimeType, StateScalarType > > > dynamicsStateDerivatives_;

    //! Number of arcs over which propagation is to be performed.
    int numberOfArcs_;

    //! Boolean denoting whether to reset the multi-arc dynamics after propagation.
    bool resetMultiArcDynamicsAfterPropagation_;

    //! Map containing, for each arc, a vector with the names of the bodies whose initial states are to be estimated.
    std::map< int, std::vector< std::string > > estimatedBodiesPerArc_;

    //! Map containing, for each arc, a map where the keys are the propagated bodies and the elements give the arc index body-wise
    //! (e.g. arc j can be the kth arc for which body i is propagated).
    std::map< int, std::map< std::string, int > > arcIndicesPerBody_;

    //! Vector containing the size of the state transition matrix, for each arc.
    std::vector< int > arcWiseStateTransitionMatrixSize_;

    //! Vector containing the size of the sensitivity matrix, for each arc.
    std::vector< int > arcWiseParameterVectorSize_;

    //! Vector with arc-wise parameters to be estimated.
    std::vector< std::shared_ptr< estimatable_parameters::EstimatableParameterSet< StateScalarType > > > arcWiseParametersToEstimate_;

    //! Boolean denoting whether the estimated bodies are different from one arc to another.
    bool areEstimatedBodiesDifferentPerArc_;

};

//! Class to manage and execute the numerical integration of variational equations of a dynamical system in a combination
//! of single and multiple arcs
/*!
 *  Class to manage and execute the numerical integration of variational equations of a dynamical system, in addition
 *  to the dynamics itself, in a combination  of single and multiple arcs. In this class, the governing equations are set once,
 *  but can be re-integrated for different initial conditions using the same instance of the class.
 */
template< typename StateScalarType = double, typename TimeType = double >
class HybridArcVariationalEquationsSolver: public VariationalEquationsSolver< StateScalarType, TimeType >
{
public:

    typedef Eigen::Matrix< StateScalarType, Eigen::Dynamic, Eigen::Dynamic > MatrixType;
    typedef Eigen::Matrix< StateScalarType, Eigen::Dynamic, 1 > VectorType;

    using VariationalEquationsSolver< StateScalarType, TimeType >::parametersToEstimate_;
    using VariationalEquationsSolver< StateScalarType, TimeType >::bodies_;
    using VariationalEquationsSolver< StateScalarType, TimeType >::stateTransitionMatrixSize_;
    using VariationalEquationsSolver< StateScalarType, TimeType >::parameterVectorSize_;
    using VariationalEquationsSolver< StateScalarType, TimeType >::stateTransitionInterface_;

    HybridArcVariationalEquationsSolver(
            const simulation_setup::SystemOfBodies& bodies,
            const std::shared_ptr< HybridArcPropagatorSettings< StateScalarType, TimeType > > propagatorSettings,
            const std::shared_ptr< estimatable_parameters::EstimatableParameterSet< StateScalarType > > parametersToEstimate,
            const bool integrateEquationsOnCreation = false,
            const bool integrateDynamicalAndVariationalEquationsConcurrently = true ):
        VariationalEquationsSolver< StateScalarType, TimeType >(
            bodies, parametersToEstimate, propagatorSettings != nullptr ?
                propagatorSettings->getOutputSettingsWithCheck( )->getClearNumericalSolutions( ) : false  )
    {
//        propagatorSettings->getOutputSettingsWithCheck( )->setIntegratedResult( false );
        initializeHybridArcVariationalEquationsSolver(
                    bodies, propagatorSettings, true, integrateEquationsOnCreation );
    }

    //! Constructor
    /*!
     *  Constructor, sets up object for automatic evaluation and numerical integration of variational equations and equations of motion.
     *  \param bodies Map of bodies (with names) of all bodies in integration.
     *  \param integratorSettings Settings for numerical integrator.
     *  \param propagatorSettings Settings for propagator.
     *  \param parametersToEstimate Object containing all parameters that are to be estimated and their current settings and values.
     *  \param arcStartTimes Start times for separate arcs
     *  \param integrateDynamicalAndVariationalEquationsConcurrently Boolean defining whether variational and dynamical
     *  equations are to be propagated concurrently (if true) or sequentially (of false)
     *  \param clearNumericalSolution Boolean to determine whether to clear the raw numerical solution member variables
     *  (default true) after propagation and resetting of state transition interface.
     *  \param integrateEquationsOnCreation Boolean to denote whether equations should be integrated immediately at the
     *  end of this contructor.
     */
    HybridArcVariationalEquationsSolver(
            const simulation_setup::SystemOfBodies& bodies,
            const std::shared_ptr< numerical_integrators::IntegratorSettings< TimeType > > integratorSettings,
            const std::shared_ptr< PropagatorSettings< StateScalarType > > propagatorSettings,
            const std::shared_ptr< estimatable_parameters::EstimatableParameterSet< StateScalarType > > parametersToEstimate,
            const std::vector< double > arcStartTimes,
            const bool integrateDynamicalAndVariationalEquationsConcurrently = true,
            const bool clearNumericalSolution = false,
            const bool integrateEquationsOnCreation = false ):
        HybridArcVariationalEquationsSolver< StateScalarType, TimeType >(
            bodies,  validateDeprecatedHybridArcSettings< StateScalarType, TimeType >(
                integratorSettings,  propagatorSettings,  arcStartTimes, clearNumericalSolution, true ),
            parametersToEstimate, integrateEquationsOnCreation, integrateDynamicalAndVariationalEquationsConcurrently ){ }

    HybridArcVariationalEquationsSolver(
            const simulation_setup::SystemOfBodies& bodies,
            const std::shared_ptr< numerical_integrators::IntegratorSettings< TimeType > > singleArcIntegratorSettings,
            const std::shared_ptr< numerical_integrators::IntegratorSettings< TimeType > > multiArcIntegratorSettings,
            const std::shared_ptr< PropagatorSettings< StateScalarType > > propagatorSettings,
            const std::shared_ptr< estimatable_parameters::EstimatableParameterSet< StateScalarType > > parametersToEstimate,
            const std::vector< double > arcStartTimes,
            const bool integrateDynamicalAndVariationalEquationsConcurrently = true,
            const bool clearNumericalSolution = false,
            const bool integrateEquationsOnCreation = false ):
        HybridArcVariationalEquationsSolver< StateScalarType, TimeType >(
            bodies, validateDeprecatedHybridArcSettings< StateScalarType, TimeType >(
                singleArcIntegratorSettings,  multiArcIntegratorSettings, propagatorSettings,  arcStartTimes, clearNumericalSolution, true ),
            parametersToEstimate, integrateEquationsOnCreation, integrateDynamicalAndVariationalEquationsConcurrently ){ }

    void initializeHybridArcVariationalEquationsSolver(
            const simulation_setup::SystemOfBodies& bodies,
            const std::shared_ptr< PropagatorSettings< StateScalarType > > propagatorSettings,
            const bool integrateDynamicalAndVariationalEquationsConcurrently,
            const bool integrateEquationsOnCreation )
    {

        // Cast propagator settings to correct type and check validity
        originalPopagatorSettings_ =
                std::dynamic_pointer_cast< HybridArcPropagatorSettings< StateScalarType, TimeType > >( propagatorSettings );
        if( originalPopagatorSettings_ == nullptr )
        {
            throw std::runtime_error( "Error when making HybridArcVariationalEquationsSolver, input propagation settings are not hybrid arc" );
        }

        // Retrive arc properties
        singleArcInitialTime_ = originalPopagatorSettings_->getSingleArcPropagatorSettings( )->getInitialTime( );
        int numberOfArcs = originalPopagatorSettings_->getMultiArcPropagatorSettings( )->getNmberOfArcs( );
        arcStartTimes_ = estimatable_parameters::getMultiArcStateEstimationArcStartTimes(
                            parametersToEstimate_, false );

        // Get input size of single-arc and input multi-arc
        singleArcDynamicsSize_ = originalPopagatorSettings_->getSingleArcPropagatorSettings( )->getConventionalStateSize( );
        originalMultiArcDynamicsSize_ = originalPopagatorSettings_->getMultiArcPropagatorSettings( )->getConventionalStateSize( );
//<<<<<<< HEAD
        for ( unsigned int i = 0 ; i < arcStartTimes_.size( ) ; i++ )
        {
            originalMultiArcDynamicsSingleArcSize_.push_back(
                    originalPopagatorSettings_->getMultiArcPropagatorSettings( )->getSingleArcSettings( ).at( i )->getConventionalStateSize( ) );
            std::cout << "arc " << i << " - originalMultiArcDynamicsSingleArcSize_ = " << originalMultiArcDynamicsSingleArcSize_[ i ] << "\n\n";
        }

//=======
//        originalMultiArcDynamicsSingleArcSize_ =
//                originalPopagatorSettings_->getMultiArcPropagatorSettings( )->getConventionalStateSize( ) / numberOfArcs;
//>>>>>>> feature/consistent_propagation_settings

        // Create propagator settings with the single arc settings included (at the beginning) in each arc
<<<<<<< HEAD
//        std::cout << "create extended multi-arc propagator settings" << "\n\n";
        std::shared_ptr< MultiArcPropagatorSettings< StateScalarType > > extendedMultiArcSettings =
=======
        std::shared_ptr< MultiArcPropagatorSettings< StateScalarType, TimeType > > extendedMultiArcSettings =
>>>>>>> 2a294e30
                getExtendedMultiPropagatorSettings(
                    originalPopagatorSettings_->getSingleArcPropagatorSettings( ),
                    originalPopagatorSettings_->getMultiArcPropagatorSettings( ),
                    numberOfArcs );

        multiArcDynamicsSize_ = extendedMultiArcSettings->getConventionalStateSize( );
<<<<<<< HEAD
//<<<<<<< HEAD
//        multiArcDynamicsSingleArcSize_ = extendedMultiArcSettings->getConventionalStateSize( ) / arcStartTimes_.size( );
        for ( unsigned int i = 0 ; i < arcStartTimes_.size( ) ; i++ )
        {
            multiArcDynamicsSingleArcSize_.push_back(
                    extendedMultiArcSettings->getSingleArcSettings( ).at( i )->getConventionalStateSize( ) );
//            std::cout << "arc " << i << " - multiArcDynamicsSingleArcSize_ = " << multiArcDynamicsSingleArcSize_[ i ] << "\n\n";
//            extendedMultiArcSettings->getSingleArcSettings( ).at( i )->getConventionalStateSize( ) << "\n\n";

        }
//        std::cout << "multiArcDynamicsSize_: " << multiArcDynamicsSize_ << "\n\n";
//        std::cout << "multiArcDynamicsSingleArcSize_: " << multiArcDynamicsSingleArcSize_ << "\n\n";
//=======
//        multiArcDynamicsSingleArcSize_ = extendedMultiArcSettings->getConventionalStateSize( ) / numberOfArcs;
//>>>>>>> feature/consistent_propagation_settings
        propagatorSettings_ = std::make_shared< HybridArcPropagatorSettings< StateScalarType> >(
=======
        multiArcDynamicsSingleArcSize_ = extendedMultiArcSettings->getConventionalStateSize( ) / numberOfArcs;
        propagatorSettings_ = std::make_shared< HybridArcPropagatorSettings< StateScalarType, TimeType > >(
>>>>>>> 2a294e30
                    originalPopagatorSettings_->getSingleArcPropagatorSettings( )->clone( ), extendedMultiArcSettings );

        // Update estimated parameter vector to extended multi-arc settings
        setExtendedMultiArcParameters( arcStartTimes_ );

        // Create multi-arc solver with original parameter set
        extendedMultiArcSettings->getOutputSettings( )->setClearNumericalSolutions( false );
        extendedMultiArcSettings->getOutputSettings( )->setIntegratedResult( false );

        originalMultiArcSolver_ = std::make_shared< MultiArcVariationalEquationsSolver< StateScalarType, TimeType > >(
                    bodies, originalPopagatorSettings_->getMultiArcPropagatorSettings( ),
                    originalMultiArcParametersToEstimate_, false );

        // Create variational equations solvers for single- and multi-arc
        singleArcSolver_ = std::make_shared< SingleArcVariationalEquationsSolver< StateScalarType, TimeType > >(
//<<<<<<< HEAD
//                    bodies, singleArcIntegratorSettings_, propagatorSettings_->getSingleArcPropagatorSettings( ),
//                    singleArcParametersToEstimate_, integrateDynamicalAndVariationalEquationsConcurrently,
//                    std::shared_ptr< numerical_integrators::IntegratorSettings< double > >( ),
//                    false, false, true );
//=======
                    bodies, originalPopagatorSettings_->getSingleArcPropagatorSettings( ),
                    singleArcParametersToEstimate_, false );
//>>>>>>> feature/consistent_propagation_settings
        multiArcSolver_ = std::make_shared< MultiArcVariationalEquationsSolver< StateScalarType, TimeType > >(
                    bodies, extendedMultiArcSettings,
                    multiArcParametersToEstimate_, false );

        for( unsigned int i = 0; i < multiArcSolver_->getDynamicsStateDerivatives( ).size( ); i++ )
        {
            multiArcSolver_->getDynamicsStateDerivatives( ).at( i )->getVariationalEquationsCalculator( )->suppressParameterCoupling(
                        propagatorSettings_->getSingleArcPropagatorSettings( )->getPropagatedStateSize( ) );
        }
//        std::cout << "suppress parameter coupling: " << propagatorSettings_->getSingleArcPropagatorSettings( )->getPropagatedStateSize( ) << "\n\n";

        // Create function to retrieve single-arc initial states for extended multi-arc
        std::shared_ptr< TranslationalStatePropagatorSettings< StateScalarType, TimeType > > singleArcPropagationSettings =
                std::dynamic_pointer_cast< TranslationalStatePropagatorSettings< StateScalarType, TimeType > >(
                    propagatorSettings_->getSingleArcPropagatorSettings( ) );
        if( singleArcPropagationSettings == nullptr )
        {
            throw std::runtime_error( "Error when making HybridArcVariationalEquationsSolver, input single arc is not translational" );
        }

        initialStatesFromSingleArcPropagation_ = std::bind(
                    &getInitialStatesOfBodiesFromFrameManager< TimeType, StateScalarType >,
                    singleArcPropagationSettings->bodiesToIntegrate_,
                    singleArcPropagationSettings->centralBodies_,
                    bodies, std::placeholders::_1, createFrameManager( bodies.getMap( ) ) );


        // Propagate dynamical equations if requested
        if( integrateEquationsOnCreation )
        {
            if( integrateDynamicalAndVariationalEquationsConcurrently )
            {
                integrateVariationalAndDynamicalEquations( propagatorSettings_->getInitialStates( ) , 1 );
            }
            else
            {
                integrateVariationalAndDynamicalEquations( propagatorSettings_->getInitialStates( ), 0 );
            }
        }
    }

    //! Destructor
    ~HybridArcVariationalEquationsSolver( ){ }

    //! Function to integrate variational equations and equations of motion.
    /*!
     *  Function to integrate variational equations and equations of motion. At the end of this function,
     *  the stateTransitionInterface_ is reset with the new state transition and sensitivity matrices. If dynamical
     *  solution is to be processed, the environment is also updated to the new solution.
     *  \param initialStateEstimate Initial statez of the equations of motion that is to be used (in same order as in
     *  parametersToEstimate_). The initial states of single and multi-arcs propagations are concatenated into a single
     *  vector.
     *  \param integrateEquationsConcurrently Variable determining whether the equations of motion are to be
     *  propagated concurrently with variational equations of motion (if true), or before variational equations (if false).
     */
    void integrateVariationalAndDynamicalEquations(
            const VectorType& initialStateEstimate, const bool integrateEquationsConcurrently )
    {
//<<<<<<< HEAD

//        std::cout << "initial state estimate: " << initialStateEstimate.transpose( ) << "\n\n";

//        // Reset initial time and propagate multi-arc equations
//        singleArcIntegratorSettings_->initialTime_ = singleArcInitialTime_;

//       std::cout<<"Integrating single arc "<<std::endl;
//=======
//>>>>>>> feature/consistent_propagation_settings
        singleArcSolver_->integrateVariationalAndDynamicalEquations(
                    initialStateEstimate.block( 0, 0, singleArcDynamicsSize_, 1 ),
                    integrateEquationsConcurrently );
        // Extract single arc state to update multi-arc initial states
//<<<<<<< HEAD
//        multiArcIntegratorSettings_->initialTime_ = arcStartTimes_.at( 0 );
//        std::cout << "getInitialStates - before reset: " << propagatorSettings_->getMultiArcPropagatorSettings( )->getInitialStates( ).transpose( ) << "\n\n";
//=======
//>>>>>>> feature/consistent_propagation_settings
        resetMultiArcInitialStates(
                    initialStateEstimate.block( singleArcDynamicsSize_, 0, multiArcDynamicsSize_, 1 ) );
//        std::cout << "getInitialStates - after reset: " << propagatorSettings_->getMultiArcPropagatorSettings( )->getInitialStates( ).transpose( ) << "\n\n";

        // Reset initial time and propagate single-arc equations
        multiArcSolver_->integrateVariationalAndDynamicalEquations(
                    propagatorSettings_->getMultiArcPropagatorSettings( )->getInitialStates( ),
                    integrateEquationsConcurrently );

        copyExtendedMultiArcInitialStatesToOriginalSettins( );

        // Extract multi-arc solution of dynamics, and remove the single arc bodies from the map.
        std::vector< std::map< TimeType, VectorType > > numericalMultiArcSolution  =
                multiArcSolver_->getDynamicsSimulator( )->getEquationsOfMotionNumericalSolution( );
        std::vector< std::map< TimeType, Eigen::VectorXd > > dependentVariableHistory  =
                multiArcSolver_->getDynamicsSimulator( )->getDependentVariableHistory( );

        removeSingleArcBodiesFromMultiArcSolultion( numericalMultiArcSolution );



        // Reset original multi-arc bodies' dynamicss
        originalMultiArcSolver_->getDynamicsSimulator( )->manuallySetAndProcessRawNumericalEquationsOfMotionSolution(
                    numericalMultiArcSolution, dependentVariableHistory, originalPopagatorSettings_->getOutputSettings( )->getSetIntegratedResult( ) );

        // Create state transition matrix if not yet created.
        if( stateTransitionInterface_ == nullptr )
        {
            if( std::dynamic_pointer_cast< SingleArcCombinedStateTransitionAndSensitivityMatrixInterface >(
                        singleArcSolver_->getStateTransitionMatrixInterface( ) ) == nullptr )
            {
                throw std::runtime_error( "Error when making hybrid state transition/sensitivity interface, single-arc input is nullptr" );
            }

            if( std::dynamic_pointer_cast< MultiArcCombinedStateTransitionAndSensitivityMatrixInterface >(
                        multiArcSolver_->getStateTransitionMatrixInterface( ) ) == nullptr )
            {
                throw std::runtime_error( "Error when making hybrid state transition/sensitivity interface, multi-arc input is nullptr" );
            }

            stateTransitionInterface_ = std::make_shared< HybridArcCombinedStateTransitionAndSensitivityMatrixInterface >(
                        std::dynamic_pointer_cast< SingleArcCombinedStateTransitionAndSensitivityMatrixInterface >(
                            singleArcSolver_->getStateTransitionMatrixInterface( ) ),
                        std::dynamic_pointer_cast< MultiArcCombinedStateTransitionAndSensitivityMatrixInterface >(
                            multiArcSolver_->getStateTransitionMatrixInterface( ) ) );
        }
    }

    //! Function to integrate equations of motion only.
    /*!
     *  Function to integrate equations of motion only.  If dynamical
     *  solution is to be processed, the environment is also updated to the new solution.
     *  \param initialStateEstimate Initial state of the equations of motion that is to be used (in same order as in
     *  parametersToEstimate_). The initial states of single and multi-arcs propagations are concatenated into a single
     *  vector.
     */
    void integrateDynamicalEquationsOfMotionOnly(
            const Eigen::Matrix< StateScalarType, Eigen::Dynamic, 1 >& initialStateEstimate )
    {
        // Reset initial time and propagate multi-arc equations
        singleArcSolver_->integrateDynamicalEquationsOfMotionOnly(
                    initialStateEstimate.block( 0, 0, singleArcDynamicsSize_, 1 ) );

        // Extract single arc state to update multi-arc initial states
        resetMultiArcInitialStates(
                    initialStateEstimate.block( singleArcDynamicsSize_, 0, multiArcDynamicsSize_, 1 ) );

        // Reset initial time and propagate single-arc equations
        multiArcSolver_->integrateDynamicalEquationsOfMotionOnly(
                    propagatorSettings_->getMultiArcPropagatorSettings( )->getInitialStates( ) );

        copyExtendedMultiArcInitialStatesToOriginalSettins( );

        // Extract multi-arc solution of dynamics, and remove the single arc bodies from the map.
        std::vector< std::map< TimeType, VectorType > > numericalMultiArcSolution  =
                multiArcSolver_->getDynamicsSimulator( )->getEquationsOfMotionNumericalSolution( );
        std::vector< std::map< TimeType, Eigen::VectorXd > > dependentVariableHistory  =
                multiArcSolver_->getDynamicsSimulator( )->getDependentVariableHistory( );

        removeSingleArcBodiesFromMultiArcSolultion( numericalMultiArcSolution );

        // Reset original multi-arc bodies' dynamics
        originalMultiArcSolver_->getDynamicsSimulator( )->manuallySetAndProcessRawNumericalEquationsOfMotionSolution(
                    numericalMultiArcSolution, dependentVariableHistory,  originalPopagatorSettings_->getOutputSettings( )->getSetIntegratedResult( ) );

    }

    //! Function to reset parameter estimate and re-integrate equations of motion and, if desired, variational equations.
    /*!
     *  Function to reset parameter estimate and re-integrate equations of motion and, if desired, variational equations
     *  using the new physical parameters/body initial states.
     *  \param newParameterEstimate New estimate of parameters that are to be estimated, in same order as defined
     *  in parametersToEstimate_ member.
     *  \param areVariationalEquationsToBeIntegrated Boolean defining whether the variational equations are to be
     *  reintegrated with the new parameter values.
     */
    void resetParameterEstimate( const Eigen::Matrix< StateScalarType, Eigen::Dynamic, 1 > newParameterEstimate,
                                 const bool areVariationalEquationsToBeIntegrated = true )
    {
//        std::cout << "CALL TO FUNCTION resetParameterEstimate" << "\n\n";
//        std::cout << "BEFORE RESET - original propagator settings states: " << originalPopagatorSettings_->getInitialStates( ).transpose( ) << "\n\n";
//        std::cout << "BEFORE RESET - propagator settings states: " << propagatorSettings_->getInitialStates( ).transpose( ) << "\n\n";
//        // Reset values of parameters.
        parametersToEstimate_->template resetParameterValues< StateScalarType >( newParameterEstimate );
//        std::cout << "getInitialStateVectorOfBodiesToEstimate: " << estimatable_parameters::getInitialStateVectorOfBodiesToEstimate( parametersToEstimate_ ).transpose( ) << "\n\n";
//        originalPopagatorSettings_->resetInitialStates(
//                    estimatable_parameters::getInitialStateVectorOfBodiesToEstimate( parametersToEstimate_ ) );

//        std::cout << "test original hybrid propagator: " << originalPopagatorSettings_->getInitialStates( ).transpose( ) << "\n\n";
        simulation_setup::setInitialStateVectorFromParameterSet< StateScalarType >( parametersToEstimate_, originalPopagatorSettings_ );
//        std::cout << "test set initial state vector hybrid propagator: " << originalPopagatorSettings_->getInitialStates( ).transpose( ) << "\n\n";

        propagatorSettings_->getSingleArcPropagatorSettings( )->resetInitialStates(
                    newParameterEstimate.segment( 0, singleArcDynamicsSize_ ) );
//        std::cout << "single-arc initial state: " << newParameterEstimate.segment( 0, singleArcDynamicsSize_ ).transpose( ) << "\n\n";
        Eigen::Matrix< StateScalarType, Eigen::Dynamic, 1 > totalMultiArcInitialState =
                propagatorSettings_->getMultiArcPropagatorSettings( )->getInitialStates( );
//        std::cout << "totalMultiArcInitialState size: " << totalMultiArcInitialState.size( ) << "\n\n";

        Eigen::VectorXd newInitialStatesOriginalPropagatorSettings = originalPopagatorSettings_->getInitialStates( );

        unsigned int counterFullArcWiseIndex = 0;
        unsigned int counterOriginalArcWiseIndex = 0;
        for( unsigned int i = 0; i < propagatorSettings_->getMultiArcPropagatorSettings( )->getSingleArcSettings( ).size( ); i++ )
        {
//            std::cout << "counter arc-wise index: " << counterFullArcWiseIndex << "\n\n";
//            std::cout << "counter total arc-wise index: " << counterOriginalArcWiseIndex << "\n\n";
//            std::cout << "multi-arc dynamic size: " << originalMultiArcDynamicsSingleArcSize_.at( i ) << "\n\n";
            totalMultiArcInitialState.segment( counterFullArcWiseIndex, singleArcDynamicsSize_ ) = TUDAT_NAN * Eigen::VectorXd::Ones( singleArcDynamicsSize_ );
            totalMultiArcInitialState.segment(
                    counterFullArcWiseIndex /*i * multiArcDynamicsSingleArcSize_.at( i )*/ + singleArcDynamicsSize_,
                    originalMultiArcDynamicsSingleArcSize_.at( i ) ) =
                    newInitialStatesOriginalPropagatorSettings.segment(
                        singleArcDynamicsSize_ + counterOriginalArcWiseIndex /*i * originalMultiArcDynamicsSingleArcSize_.at( i )*/, originalMultiArcDynamicsSingleArcSize_.at( i )  );

            counterFullArcWiseIndex += multiArcDynamicsSingleArcSize_.at( i );
            counterOriginalArcWiseIndex += originalMultiArcDynamicsSingleArcSize_.at( i );

        }
//        std::cout << "multi-arc initial state: " << totalMultiArcInitialState.transpose( ) << "\n\n";
        propagatorSettings_->getMultiArcPropagatorSettings( )->resetInitialStates( totalMultiArcInitialState );
        propagatorSettings_->setInitialStatesFromConstituents( );

//        std::cout << "AFTER RESET - original propagator settings states: " << originalPopagatorSettings_->getInitialStates( ).transpose( ) << "\n\n";
//        std::cout << "AFTER RESET - propagator settings states: " << propagatorSettings_->getInitialStates( ).transpose( ) << "\n\n";

        // Reset parameters for arc-wise parameters in both originalMultiArcSolver_ and multiArcSolver_
        for ( unsigned int i = 0 ; i < arcStartTimes_.size( ) ; i++ )
        {
//            std::cout << "arc " << i << "\n\n";
//            std::cout << "test original multi-arc solver parameters before reset: " << originalMultiArcSolver_->getArcWiseParametersToEstimate( ).at( i )
//            ->template getFullParameterValues< double >( ).transpose( ) << "\n\n";
            Eigen::VectorXd newParametersValues = originalPopagatorSettings_->getMultiArcPropagatorSettings( )->getSingleArcSettings( ).at( i )->getInitialStates( );
            Eigen::VectorXd newArcWiseParametersValues = originalMultiArcSolver_->getArcWiseParametersToEstimate( ).at( i )->template getFullParameterValues< double >( );
            newArcWiseParametersValues.segment( 0, newParametersValues.size( ) ) = newParametersValues;
            originalMultiArcSolver_->getArcWiseParametersToEstimate( ).at( i )->template resetParameterValues( newArcWiseParametersValues );
//            std::cout << "test original multi-arc solver parameters after reset: " << originalMultiArcSolver_->getArcWiseParametersToEstimate( ).at( i )
//            ->template getFullParameterValues< double >( ).transpose( ) << "\n\n";

//            std::cout << "test multi-arc solver parameters before reset: " << multiArcSolver_->getArcWiseParametersToEstimate( ).at( i )
//                    ->template getFullParameterValues< double >( ).transpose( ) << "\n\n";
            Eigen::VectorXd newFullParametersValues = propagatorSettings_->getMultiArcPropagatorSettings( )->getSingleArcSettings( ).at( i )->getInitialStates( );
            Eigen::VectorXd newFullArcWiseParametersValues = multiArcSolver_->getArcWiseParametersToEstimate( ).at( i )->template getFullParameterValues< double >( );
            newFullArcWiseParametersValues.segment( 0, newFullParametersValues.size( ) ) = newFullParametersValues;
            multiArcSolver_->getArcWiseParametersToEstimate( ).at( i )->template resetParameterValues( newFullArcWiseParametersValues );
//            std::cout << "test multi-arc solver parameters after reset: " << multiArcSolver_->getArcWiseParametersToEstimate( ).at( i )
//                    ->template getFullParameterValues< double >( ).transpose( ) << "\n\n";
        }

        // Check if re-integration of variational equations is requested
        if( areVariationalEquationsToBeIntegrated )
        {
            // Integrate variational and state equations.
            this->integrateVariationalAndDynamicalEquations( propagatorSettings_->getInitialStates( ), 1 );
        }
        else
        {
            this->integrateDynamicalEquationsOfMotionOnly( propagatorSettings_->getInitialStates( ) );
        }
    }

    //! Function to retrieve propagator settings used for equations of motion
    /*!
     * Function to retrieve propagator settings used for equations of motion
     * \return Propagator settings used for equations of motion
     */
    std::shared_ptr< HybridArcPropagatorSettings< StateScalarType, TimeType > > getPropagatorSettings( )
    {
        return propagatorSettings_;
    }

    //! Function to retrieve the dynamics simulator object (as base-class pointer)
    /*!
     * Function to retrieve the dynamics simulator object (as base-class pointer). This function is not yet implemented
     * in hybric-arc model, as no single DynamicsSimulator model is used. Calling this function throws an error
     * \return Dynamics simulator object (as base-class pointer)
     */
    virtual std::shared_ptr< DynamicsSimulator< StateScalarType, TimeType > > getDynamicsSimulatorBase( )
    {
        throw std::runtime_error( "Error, getDynamicsSimulatorBase not implemented in hyrbid arc propagator" );
    }


    std::shared_ptr< MultiArcVariationalEquationsSolver< StateScalarType, TimeType > > getMultiArcSolver( )
    {
        return multiArcSolver_;
    }

    //! Object to solve single-arc variational equations.
    std::shared_ptr< SingleArcVariationalEquationsSolver< StateScalarType, TimeType > > getSingleArcSolver( )
    {
        return singleArcSolver_;
    }

protected:

    //! Function to set and process the arc start times of the multi-arc propagation
    /*!
     * Function to set and process the arc start times of the multi-arc propagation
     * \param arcStartTimes Arc start times of the multi-arc propagation
     */
    void setExtendedMultiArcParameters( const std::vector< double >& arcStartTimes )
    {
        // Retrieve and set original single and multi-arc parameter set
        singleArcParametersToEstimate_ = createEstimatableParameterSetArcSubSet( parametersToEstimate_, true );
        originalMultiArcParametersToEstimate_ = createEstimatableParameterSetArcSubSet( parametersToEstimate_, false );

        std::vector< std::shared_ptr< estimatable_parameters::EstimatableParameter<
                Eigen::Matrix< StateScalarType, Eigen::Dynamic, 1 > > > >
                singleArcParameters = parametersToEstimate_->getEstimatedSingleArcInitialStateParameters( );
        std::vector< std::shared_ptr< estimatable_parameters::EstimatableParameter<
                Eigen::Matrix< StateScalarType, Eigen::Dynamic, 1 > > > >
                originalMultiArcParameters = parametersToEstimate_->getEstimatedMultiArcInitialStateParameters( );

        // Get multi-arc parameters associated with estimated single-arc parameters
        std::vector< std::shared_ptr< estimatable_parameters::EstimatableParameter<
                Eigen::Matrix< StateScalarType, Eigen::Dynamic, 1 > > > > extendedMultiArcParameters;
        for( unsigned int i = 0; i < singleArcParameters.size( ); i++ )
        {
            extendedMultiArcParameters.push_back(
                        simulation_setup::getAssociatedMultiArcParameter( singleArcParameters.at( i ), arcStartTimes ) );
        }

        // Add original multi-arc parameters
        for( unsigned int i = 0; i < originalMultiArcParameters.size( ); i++ )
        {
            extendedMultiArcParameters.push_back( originalMultiArcParameters.at( i ) );
        }

        // Create multi-arc parameter set with single-arc parameters extended into multi-arc
        multiArcParametersToEstimate_ = std::make_shared< estimatable_parameters::EstimatableParameterSet< StateScalarType > >(
                    parametersToEstimate_->getEstimatedDoubleParameters( ),
                    parametersToEstimate_->getEstimatedVectorParameters( ),
                    extendedMultiArcParameters );
//        std::cout << "TEST: " << "\n\n";
        estimatable_parameters::printEstimatableParameterEntries( multiArcParametersToEstimate_ );
    }

    //! Function to reset the initial multi-arc states
    /*!
     * Function to reset the initial multi-arc states
     * \param manualMultiArcStates New multi-arc states
     */
    void resetMultiArcInitialStates(
            const VectorType& manualMultiArcStates )
    {
//        std::cout << "manualMultiArcStates: " << manualMultiArcStates.transpose( ) << "\n\n";
//        std::cout << "size manualMultiArcStates: " << manualMultiArcStates.size( ) << "\n\n";

        // Retrieve full multi-arc initial states, with single-arc bodies not (correctly) set
        std::vector< VectorType > arcInitialStates =
                propagatorSettings_->getMultiArcPropagatorSettings( )->getInitialStateList( );

        // Retrieve single-arc states from ephemerides
        int currentArcSize = 0;
        int indexMultiArcState = 0;
        for( unsigned int i = 0; i < arcInitialStates.size( ); i++ )
        {
            currentArcSize = arcInitialStates[ i ].rows( );
//            std::cout << "currentArcSize: " << currentArcSize << "\n\n";
//            std::cout << "singleArcDynamicsSize_" << singleArcDynamicsSize_ << "\n\n";
            arcInitialStates[ i ].segment( 0, singleArcDynamicsSize_ ) =
                    initialStatesFromSingleArcPropagation_( arcStartTimes_.at( i ) );
//            std::cout << "new single arc initial state:" << initialStatesFromSingleArcPropagation_( arcStartTimes_.at( i ) ).transpose( ) << "\n\n";

//            std::cout << "currentArcSize - singleArcDynamicsSize_: " << currentArcSize - singleArcDynamicsSize_ << "\n\n";
//            std::cout << "i * currentArcSize + singleArcDynamicsSize_: " << i * currentArcSize + singleArcDynamicsSize_ << "\n\n";
            arcInitialStates[ i ].segment( singleArcDynamicsSize_, currentArcSize - singleArcDynamicsSize_ ) =
                    manualMultiArcStates.segment( indexMultiArcState /*i * currentArcSize*/ + singleArcDynamicsSize_, currentArcSize - singleArcDynamicsSize_ );
            indexMultiArcState += currentArcSize;
        }

        // Reset initial multi-arc states in propagator settings and estimated parameters
        propagatorSettings_->getMultiArcPropagatorSettings( )->resetInitialStatesList( arcInitialStates );
        propagatorSettings_->setInitialStatesFromConstituents( );
    }

    //! Function that removes the single-arc body data from propagation results before processing data
    /*!
     * Function that removes the single-arc body data from propagation results before processing data
     * \param numericalMultiArcSolution Full numerical solution of single and multi-arc bodies.
     */
    void removeSingleArcBodiesFromMultiArcSolultion(
            std::vector< std::map< TimeType, VectorType > >& numericalMultiArcSolution )
    {
        // Iterate over all arcs
//        std::cout << "size numerical multi-arc solution: " << numericalMultiArcSolution.size( ) << "\n\n";
        for( unsigned int i = 0; i < numericalMultiArcSolution.size( ); i++ )
        {
            // Iterate over all times and remove single-arc bodies from solution
            for( typename std::map< TimeType, VectorType >::iterator mapIterator = numericalMultiArcSolution[ i ].begin( );
                 mapIterator != numericalMultiArcSolution[ i ].end( ); mapIterator++ )
            {
                VectorType fullVector = mapIterator->second;numericalMultiArcSolution[ i ][ mapIterator->first ] =
                        fullVector.segment( singleArcDynamicsSize_, originalMultiArcDynamicsSingleArcSize_.at( i ) );
            }
        }
    }

    //! Update original propagator settings
    void copyExtendedMultiArcInitialStatesToOriginalSettins( )
    {
        std::vector< VectorType > extendedMultiArcInitialStates =
                propagatorSettings_->getMultiArcPropagatorSettings( )->getInitialStateList( );
        std::vector< VectorType > originalMultiArcInitialStates =
                originalPopagatorSettings_->getMultiArcPropagatorSettings( )->getInitialStateList( );
//        std::cout << "size extendedMultiArcInitialStates: " << extendedMultiArcInitialStates.size( ) << "\n\n";
        for( unsigned int i = 0; i < extendedMultiArcInitialStates.size( ); i++ )
        {
            originalMultiArcInitialStates[ i ] = extendedMultiArcInitialStates.at( i ).segment(
                        singleArcDynamicsSize_, originalMultiArcDynamicsSingleArcSize_.at( i ) );
        }

        originalPopagatorSettings_->getMultiArcPropagatorSettings( )->resetInitialStatesList( originalMultiArcInitialStates );
        originalPopagatorSettings_->setInitialStatesFromConstituents( );
    }

    //! Object to solve multi-arc variational equations (multi-arc bodies only).
    std::shared_ptr< MultiArcVariationalEquationsSolver< StateScalarType, TimeType > > originalMultiArcSolver_;

    //! Object to solve single-arc variational equations.
    std::shared_ptr< SingleArcVariationalEquationsSolver< StateScalarType, TimeType > > singleArcSolver_;

    //! Object to solve multi-arc variational equations (single- and multi-arc bodies).
    std::shared_ptr< MultiArcVariationalEquationsSolver< StateScalarType, TimeType > > multiArcSolver_;

    //! Propagator settings, with single- and multi-arc separately
    std::shared_ptr< HybridArcPropagatorSettings< StateScalarType, TimeType > > originalPopagatorSettings_;

    //! Propagator settings, with single-arc bodies added to multi-arc list
    std::shared_ptr< HybridArcPropagatorSettings< StateScalarType, TimeType > > propagatorSettings_;

    //! Settings to be used for integrator
    std::shared_ptr< numerical_integrators::IntegratorSettings< TimeType > > singleArcIntegratorSettings_;

    std::shared_ptr< numerical_integrators::IntegratorSettings< TimeType > > multiArcIntegratorSettings_;

    //! Size of estimated single-arc dynamical parameters
    int singleArcDynamicsSize_;

    //! Vector containing, for each arc, the size of original estimated multi-arc dynamical parameters
    std::vector< int > originalMultiArcDynamicsSingleArcSize_;

    //! Total size of original estimated multi-arc dynamical parameters
    int originalMultiArcDynamicsSize_;

    //! Size of single arc of extended estimated multi-arc dynamical parameters
    int multiArcDynamicsSize_;

    //! Vector containing, for each arc, the total size of extended estimated multi-arc dynamical parameters
    std::vector< int > multiArcDynamicsSingleArcSize_;

    //! Estimated parameter set with single-arc dynamical parameters only
    std::shared_ptr< estimatable_parameters::EstimatableParameterSet< StateScalarType > > singleArcParametersToEstimate_ ;

    //! Estimated parameter set with original multi-arc dynamical parameters only
    std::shared_ptr< estimatable_parameters::EstimatableParameterSet< StateScalarType > > originalMultiArcParametersToEstimate_;

    //! Estimated parameter set with extended multi-arc dynamical parameters only
    std::shared_ptr< estimatable_parameters::EstimatableParameterSet< StateScalarType > > multiArcParametersToEstimate_ ;

    //! Times at which arcs for multi-arc solution start
    std::vector< double > arcStartTimes_;

    //! Function that retrieves the single-arc bodies' initial states as a function of time
    /*!
     *  Function that retrieves the single-arc bodies' initial states as a function of time, is used to update the multi-arc
     *  initial states after the single-arc propagation
     */
    std::function< Eigen::Matrix< StateScalarType, Eigen::Dynamic, 1 >( const double ) >initialStatesFromSingleArcPropagation_;

    double singleArcInitialTime_;

};

} // namespace propagators

} // namespace tudat




#endif // TUDAT_VARIATIONALEQUATIONSSOLVER_H<|MERGE_RESOLUTION|>--- conflicted
+++ resolved
@@ -462,18 +462,12 @@
  */
 template< typename StateScalarType = double, typename TimeType = double >
 bool checkMultiArcPropagatorSettingsAndParameterEstimationConsistency(
-<<<<<<< HEAD
-        const std::shared_ptr< MultiArcPropagatorSettings< StateScalarType > > propagatorSettings,
+        const std::shared_ptr< MultiArcPropagatorSettings< StateScalarType, TimeType > > propagatorSettings,
         const std::shared_ptr< estimatable_parameters::EstimatableParameterSet< StateScalarType > > parametersToEstimate,
         const std::vector< double > arcStartTimes,
         std::map< int, std::vector< std::string > >& estimatedBodiesPerArc,
         std::map< int, std::map< std::string, int > >& arcIndicesPerBody,
         bool& areEstimatedBodiesDifferentPerArc )
-
-=======
-        const std::shared_ptr< MultiArcPropagatorSettings< StateScalarType, TimeType > > propagatorSettings,
-        const std::shared_ptr< estimatable_parameters::EstimatableParameterSet< StateScalarType > > parametersToEstimate )
->>>>>>> 2a294e30
 {
     bool isInputConsistent = true;
 
@@ -528,7 +522,6 @@
             int indexDetectedArc = 0;
             for ( unsigned int j = indexDetectedArc ; j < arcStartTimes.size( ) ; j++ )
             {
-<<<<<<< HEAD
                 if( std::fabs( arcStartTimes.at( j ) - parameterArcStartTimes.at( i ) ) <
                     std::max( 4.0 * parameterArcStartTimes.at( i ) * std::numeric_limits< double >::epsilon( ), 1.0E-12 ) )
 //=======
@@ -545,10 +538,7 @@
 //                if( std::fabs( propagatorSettings->getSingleArcSettings( ).at( i )->getInitialTime( ) - parameterArcStartTimes.at( i ) ) >
 //                        std::max( 4.0 * parameterArcStartTimes.at( i ) * std::numeric_limits< double >::epsilon( ), 1.0E-12 ) )
 //>>>>>>> feature/consistent_propagation_settings
-=======
-                if( std::fabs( static_cast< double >( propagatorSettings->getSingleArcSettings( ).at( i )->getInitialTime( ) ) - parameterArcStartTimes.at( i ) ) >
-                        std::max( 4.0 * parameterArcStartTimes.at( i ) * std::numeric_limits< double >::epsilon( ), 1.0E-12 ) )
->>>>>>> 2a294e30
+
                 {
                     detectedArc = true;
                     indexDetectedArc = j;
@@ -1615,7 +1605,6 @@
 
             if( updateInitialStates )
             {
-<<<<<<< HEAD
                 if ( areEstimatedBodiesDifferentPerArc_ )
                 {
                     throw std::runtime_error( "Error in multi-arc variational equations solver, arc information transferral is not yet supported "
@@ -1624,11 +1613,7 @@
                 else
                 {
                     propagatorSettings_->resetInitialStatesList( arcInitialStates );
-                    setPropagatorSettingsMultiArcStatesInEstimatedDynamicalParameters(
-=======
-                propagatorSettings_->resetInitialStatesList( arcInitialStates );
-                setPropagatorSettingsMultiArcStatesInEstimatedDynamicalParameters< StateScalarType, TimeType >(
->>>>>>> 2a294e30
+                    setPropagatorSettingsMultiArcStatesInEstimatedDynamicalParameters< StateScalarType, TimeType >(
                             parametersToEstimate_, propagatorSettings_ );
                 }
             }
@@ -1711,7 +1696,6 @@
 
         if( updateInitialStates )
         {
-<<<<<<< HEAD
             if ( areEstimatedBodiesDifferentPerArc_ )
             {
                 throw std::runtime_error( "Error in multi-arc variational equations solver, arc information transferral is not yet supported "
@@ -1720,11 +1704,7 @@
             else
             {
                 propagatorSettings_->resetInitialStatesList( arcInitialStates );
-                setPropagatorSettingsMultiArcStatesInEstimatedDynamicalParameters(
-=======
-            propagatorSettings_->resetInitialStatesList( arcInitialStates );
-            setPropagatorSettingsMultiArcStatesInEstimatedDynamicalParameters< StateScalarType, TimeType >(
->>>>>>> 2a294e30
+                setPropagatorSettingsMultiArcStatesInEstimatedDynamicalParameters< StateScalarType, TimeType >(
                         parametersToEstimate_, propagatorSettings_ );
             }
         }
@@ -1776,9 +1756,9 @@
 
         for ( int i = 0 ; i < numberOfArcs_ ; i++ )
         {
-            Eigen::VectorXd newParametersValues = propagatorSettings_->getSingleArcSettings( ).at( i )->getInitialStates( );
-            Eigen::VectorXd arcWiseParametersValues = arcWiseParametersToEstimate_.at( i )->template getFullParameterValues< double >( );
-            Eigen::VectorXd newArcWiseParametersValues = arcWiseParametersValues;
+            Eigen::Matrix< StateScalarType, Eigen::Dynamic, 1 >  newParametersValues = propagatorSettings_->getSingleArcSettings( ).at( i )->getInitialStates( );
+            Eigen::Matrix< StateScalarType, Eigen::Dynamic, 1 > arcWiseParametersValues = arcWiseParametersToEstimate_.at( i )->template getFullParameterValues< double >( );
+            Eigen::Matrix< StateScalarType, Eigen::Dynamic, 1 > newArcWiseParametersValues = arcWiseParametersValues;
             newArcWiseParametersValues.segment( 0, newParametersValues.size( ) ) = newParametersValues;
             arcWiseParametersToEstimate_.at( i )->template resetParameterValues( newArcWiseParametersValues );
         }
@@ -2133,19 +2113,13 @@
 //>>>>>>> feature/consistent_propagation_settings
 
         // Create propagator settings with the single arc settings included (at the beginning) in each arc
-<<<<<<< HEAD
-//        std::cout << "create extended multi-arc propagator settings" << "\n\n";
-        std::shared_ptr< MultiArcPropagatorSettings< StateScalarType > > extendedMultiArcSettings =
-=======
         std::shared_ptr< MultiArcPropagatorSettings< StateScalarType, TimeType > > extendedMultiArcSettings =
->>>>>>> 2a294e30
                 getExtendedMultiPropagatorSettings(
                     originalPopagatorSettings_->getSingleArcPropagatorSettings( ),
                     originalPopagatorSettings_->getMultiArcPropagatorSettings( ),
                     numberOfArcs );
 
         multiArcDynamicsSize_ = extendedMultiArcSettings->getConventionalStateSize( );
-<<<<<<< HEAD
 //<<<<<<< HEAD
 //        multiArcDynamicsSingleArcSize_ = extendedMultiArcSettings->getConventionalStateSize( ) / arcStartTimes_.size( );
         for ( unsigned int i = 0 ; i < arcStartTimes_.size( ) ; i++ )
@@ -2161,11 +2135,7 @@
 //=======
 //        multiArcDynamicsSingleArcSize_ = extendedMultiArcSettings->getConventionalStateSize( ) / numberOfArcs;
 //>>>>>>> feature/consistent_propagation_settings
-        propagatorSettings_ = std::make_shared< HybridArcPropagatorSettings< StateScalarType> >(
-=======
-        multiArcDynamicsSingleArcSize_ = extendedMultiArcSettings->getConventionalStateSize( ) / numberOfArcs;
         propagatorSettings_ = std::make_shared< HybridArcPropagatorSettings< StateScalarType, TimeType > >(
->>>>>>> 2a294e30
                     originalPopagatorSettings_->getSingleArcPropagatorSettings( )->clone( ), extendedMultiArcSettings );
 
         // Update estimated parameter vector to extended multi-arc settings
