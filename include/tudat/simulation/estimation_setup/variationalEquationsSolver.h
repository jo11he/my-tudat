/*    Copyright (c) 2010-2019, Delft University of Technology
 *    All rigths reserved
 *
 *    This file is part of the Tudat. Redistribution and use in source and
 *    binary forms, with or without modification, are permitted exclusively
 *    under the terms of the Modified BSD license. You should have received
 *    a copy of the license with this file. If not, please or visit:
 *    http://tudat.tudelft.nl/LICENSE.
 */

#ifndef TUDAT_VARIATIONALEQUATIONSSOLVER_H
#define TUDAT_VARIATIONALEQUATIONSSOLVER_H

#include <boost/make_shared.hpp>
#include <boost/tuple/tuple.hpp>
#include <boost/tuple/tuple_comparison.hpp>
#include <boost/tuple/tuple_io.hpp>

#include "tudat/basics/utilities.h"

#include "tudat/astro/basic_astro/accelerationModel.h"
#include "tudat/math/interpolators/interpolator.h"
#include "tudat/math/basic/linearAlgebra.h"

#include "tudat/astro/orbit_determination/estimatable_parameters/estimatableParameter.h"
#include "tudat/astro/propagators/stateTransitionMatrixInterface.h"
#include "tudat/simulation/propagation_setup/dynamicsSimulator.h"
#include "tudat/astro/ephemerides/tabulatedEphemeris.h"
#include "tudat/simulation/estimation_setup/createStateDerivativePartials.h"
#include "tudat/simulation/estimation_setup/createEstimatableParameters.h"

namespace tudat
{

namespace propagators
{


//! Base class to manage and execute the numerical integration of equations of motion and variational equations.
/*!
 *  Base class to manage and execute the numerical integration of equations of motion and variational equations.
 *  Governing equations are set once, but can be re-integrated for different initial conditions using the same
 *  instance of the class. Derived classes define the specific kind of integration that is performed
 *  (single-arc/multi-arc; dynamics/variational equations, etc.)
 */
template< typename StateScalarType = double, typename TimeType = double,
          typename std::enable_if< is_state_scalar_and_time_type< StateScalarType, TimeType >::value, int >::type = 0 >
class VariationalEquationsSolver
{
public:

    typedef Eigen::Matrix< StateScalarType, Eigen::Dynamic, Eigen::Dynamic > MatrixType;
    typedef Eigen::Matrix< StateScalarType, Eigen::Dynamic, 1 > VectorType;

    //! Constructor
    /*!
     *  Constructor, sets up object for automatic evaluation and numerical integration of variational equations and
     *  equations of motion.
     *  \param bodies Map of bodies (with names) of all bodies in integration.
     *  \param parametersToEstimate Object containing all parameters that are to be estimated and their current
     *  settings and values.
     *  \param clearNumericalSolution Boolean to determine whether to clear the raw numerical solution member variables
     *  (default true) after propagation and resetting of state transition interface.
     */
    VariationalEquationsSolver(
            const simulation_setup::SystemOfBodies& bodies,
            const std::shared_ptr< estimatable_parameters::EstimatableParameterSet< StateScalarType > > parametersToEstimate,
            const bool clearNumericalSolution = 1 ):
        parametersToEstimate_( parametersToEstimate ),
        bodies_( bodies ),
        stateTransitionMatrixSize_( parametersToEstimate_->getInitialDynamicalStateParameterSize( ) ),
        parameterVectorSize_( parametersToEstimate_->getParameterSetSize( ) ),
        clearNumericalSolution_( clearNumericalSolution )
    { }

    //! Destructor
    virtual ~VariationalEquationsSolver( ){ }

    //! Pure virtual function to integrate variational equations and equations of motion.
    /*!
     *  Pure virtual function to integrate variational equations and equations of motion, to be implemented in derived
     *  class
     *  \param initialStateEstimate Initial state of the equations of motion that is to be used.
     *  \param integrateEquationsConcurrently Variable determining whether the equations of motion are to be
     *  propagated concurrently with variational equations of motion (if true), or before variational equations (if false).
     */
    virtual void integrateVariationalAndDynamicalEquations(
            const VectorType& initialStateEstimate, const bool integrateEquationsConcurrently ) = 0;

    //! Pure virtual function to integrate equations of motion only.
    /*!
     *  Pure virtual function to integrate equations of motion only, to be implemented in derived
     *  class
     *  \param initialStateEstimate Initial state of the equations of motion that is to be used.
     */
    virtual void integrateDynamicalEquationsOfMotionOnly(
            const Eigen::Matrix< StateScalarType, Eigen::Dynamic, 1 >& initialStateEstimate ) = 0;


    //! Function to get the list of objects representing the parameters that are to be integrated.
    /*!
     *  Function to get the list of objects representing the parameters that are to be integrated.
     *  \return List of objects representing the parameters that are to be integrated.
     */
    std::shared_ptr< estimatable_parameters::EstimatableParameterSet< StateScalarType > > getParametersToEstimate( )
    {
        return parametersToEstimate_;
    }

    //! Function to reset parameter estimate and re-integrate equations of motion and, if desired, variational equations.
    /*!
     *  Function to reset parameter estimate and re-integrate equations of motion and, if desired, variational equations
     *  using the new physical parameters/body initial states.
     *  \param newParameterEstimate New estimate of parameters that are to be estimated, in same order as defined
     *  in parametersToEstimate_ member.
     *  \param areVariationalEquationsToBeIntegrated Boolean defining whether the variational equations are to be
     *  reintegrated with the new parameter values.
     */
    virtual void resetParameterEstimate( const Eigen::Matrix< StateScalarType, Eigen::Dynamic, 1 > newParameterEstimate,
                                         const bool areVariationalEquationsToBeIntegrated = true ) = 0;

    //! Function to get the state transition matric interface object.
    /*!
     *  Function to get the state transition matric interface object.
     *  \return The state transition matric interface object.
     */
    std::shared_ptr< CombinedStateTransitionAndSensitivityMatrixInterface > getStateTransitionMatrixInterface( )
    {
        return stateTransitionInterface_;
    }

    //! Pure virtual function to retrieve the dynamics simulator object (as base-class pointer)
    /*!
     * Pure virtual function to retrieve the dynamics simulator object (as base-class pointer)
     * \return Dynamics simulator object (as base-class pointer)
     */
    virtual std::shared_ptr< DynamicsSimulator< StateScalarType, TimeType > > getDynamicsSimulatorBase( ) = 0;



protected:


    //! Create initial matrix of numerical soluation to variational + dynamical equations.
    /*!
     *  Create initial matrix of numerical soluation to variational + dynamical equations. The structure of the matrix is
     *  [Phi;S;y], with Phi the state transition matrix, S the sensitivity matrix y the state vector.
     *  \param initialStateEstimate vector of initial state (position/velocity) of bodies to be integrated numerically.
     *  order determined by order of bodiesToIntegrate_.
     *  \return Initial matrix of numerical soluation to variation + state equations.
     */
    MatrixType createInitialConditions( const VectorType initialStateEstimate )
    {
        if( stateTransitionMatrixSize_ != initialStateEstimate.rows( ) )
        {
            throw std::runtime_error( "Error when getting initial condition for variational equations, sizes are incompatible." );
        }

        // Initialize initial conditions to zeros.
        MatrixType varSystemInitialState = MatrixType( stateTransitionMatrixSize_,
                                                       parameterVectorSize_ + 1 ).setZero( );

        // Set initial state transition matrix to identity
        varSystemInitialState.block( 0, 0, stateTransitionMatrixSize_, stateTransitionMatrixSize_ ).setIdentity( );

        // Set initial body states to current estimate of initial body states.
        varSystemInitialState.block( 0, parameterVectorSize_,
                                     stateTransitionMatrixSize_, 1 ) = initialStateEstimate;

        return varSystemInitialState;
    }

    //! Create initial matrix of numerical soluation to variational equations
    /*!
     *  Create initial matrix of numerical soluation to variational equations, with structure [Phi;S]. Initial state
     *  transition matrix Phi is identity matrix. Initial sensitivity matrix S is all zeros.
     *  \return Initial matrix solution to variational equations.
     */
    Eigen::MatrixXd createInitialVariationalEquationsSolution( )
    {
        // Initialize initial conditions to zeros.
        Eigen::MatrixXd varSystemInitialState = Eigen::MatrixXd::Zero(
                    stateTransitionMatrixSize_, parameterVectorSize_ );

        // Set initial state transition matrix to identity
        varSystemInitialState.block( 0, 0, stateTransitionMatrixSize_, stateTransitionMatrixSize_ ).setIdentity( );

        return varSystemInitialState;
    }

    //! Object containing all parameters that are to be estimated and their current  settings and values.
    std::shared_ptr< estimatable_parameters::EstimatableParameterSet< StateScalarType > > parametersToEstimate_ ;

    //! Map of bodies (with names) of all bodies in integration.
    simulation_setup::SystemOfBodies bodies_;

    //! Size (rows and columns are equal) of state transition matrix.
    int stateTransitionMatrixSize_;

    //! Number of rows in sensitivity matrix
    int parameterVectorSize_;

    //! Boolean to determine whether to clear the raw numerical solution member variables after propagation
    /*!
     *  Boolean to determine whether to clear the raw numerical solution member variables after propagation
     *  and resetting of state transition interface.
     */
    bool clearNumericalSolution_;

    //! Object used for interpolating numerical results of state transition and sensitivity matrix.
    std::shared_ptr< CombinedStateTransitionAndSensitivityMatrixInterface > stateTransitionInterface_;
};

//! Function to separate the time histories of the sensitivity and state transition matrices from a full numerical solution.
/*!
 *  Function to separate the time histories of the sensitivity and state transition matrices from a full numerical solution,
 *  in which the solution is represented as a single matrix block per time value.
 *  NOTE: numericalIntegrationResult contents are deleted by this function (all information is conserved in
 *  variationalEquationsSolution.
 *  \param numericalIntegrationResult Full time history from which separate matrix histories are to be retrieved.
 *  \param variationalEquationsSolution Vector of two matrix histories (returned by reference). First vector entry
 *  is state transition matrix history, second entry is sensitivity matrix history.
 *  \param stateTransitionStartIndices First row and column (first and second) of state transition matrix in entries of
 *  numericalIntegrationResult.
 *  \param sensitivityStartIndices First row and column (first and second) of sensitivity matrix in entries of
 *  numericalIntegrationResult.
 *  \param stateTransitionMatrixSize Size (rows and columns are equal) of state transition matrix.
 *  \param parameterSetSize Number of rows in sensitivity matrix
 */
template< typename TimeType, typename StateScalarType >
void setVariationalEquationsSolution(
        std::map< TimeType, Eigen::Matrix< StateScalarType, Eigen::Dynamic, Eigen::Dynamic > >&
        numericalIntegrationResult,
        std::vector< std::map< double, Eigen::MatrixXd > >& variationalEquationsSolution,
        const std::pair< int, int > stateTransitionStartIndices,
        const std::pair< int, int > sensitivityStartIndices,
        const int stateTransitionMatrixSize,
        const int parameterSetSize )
{
    variationalEquationsSolution.clear( );
    variationalEquationsSolution.resize( 2 );

    for( typename std::map< TimeType, Eigen::Matrix< StateScalarType, Eigen::Dynamic, Eigen::Dynamic > >::iterator
         integrationIterator = numericalIntegrationResult.begin( );
         integrationIterator != numericalIntegrationResult.end( ); )
    {
        // Set result for state transition matrix in each time step.
        variationalEquationsSolution[ 0 ][ integrationIterator->first ] =
                ( integrationIterator->second.block( stateTransitionStartIndices.first, stateTransitionStartIndices.second,
                                                     stateTransitionMatrixSize,
                                                     stateTransitionMatrixSize ) ).template cast< double >( );

        // Set result for sensitivity matrix in each time step.
        variationalEquationsSolution[ 1 ][ integrationIterator->first ] =
                ( integrationIterator->second.block( sensitivityStartIndices.first, sensitivityStartIndices.second,
                                                     stateTransitionMatrixSize,
                                                     parameterSetSize -
                                                     stateTransitionMatrixSize ) ).template cast< double >( );
        numericalIntegrationResult.erase( integrationIterator++ );
    }
}

//! Function to create interpolators for state transition and sensitivity matrices from numerical results.
/*!
 * Function to create interpolators for state transition and sensitivity matrices from numerical results.
 * \param stateTransitionMatrixInterpolator Interpolator object for state transition matrix (returned by reference).
 * \param sensitivityMatrixInterpolator Interpolator object for sensitivity matrix (returned by reference).
 * \param variationalEquationsSolution Vector of two matrix histories. First vector entry
 *  is state transition matrix history, second entry is sensitivity matrix history.
 * \param clearRawSolution Boolean denoting whether to clear entries of variationalEquationsSolution after creation
 * of interpolators.
 */
void createStateTransitionAndSensitivityMatrixInterpolator(
        std::shared_ptr< interpolators::OneDimensionalInterpolator< double, Eigen::MatrixXd > >&
        stateTransitionMatrixInterpolator,
        std::shared_ptr< interpolators::OneDimensionalInterpolator< double, Eigen::MatrixXd > >&
        sensitivityMatrixInterpolator,
        std::vector< std::map< double, Eigen::MatrixXd > >& variationalEquationsSolution,
        const bool clearRawSolution = 1 );

//! Function to check the consistency between propagation settings of equations of motion, and estimated parameters.
/*!
 *  Function to check the consistency between propagation settings of equations of motion, and estimated parameters.
 *  In particular, it is presently required that the set of propagated states is equal to the set of estimated states.
 *  \param propagatorSettings Settings for propagation of equations of motion.
 *  \param parametersToEstimate Object containing all parameters that are to be estimated and their current
 *  settings and values.
 *  \return True if settings are consistent
 */
template< typename StateScalarType = double, typename TimeType = double >
bool checkPropagatorSettingsAndParameterEstimationConsistency(
        const std::shared_ptr< SingleArcPropagatorSettings< StateScalarType > > propagatorSettings,
        const std::shared_ptr< estimatable_parameters::EstimatableParameterSet< StateScalarType > > parametersToEstimate )
{
    bool isInputConsistent = 1;

    // Check type of dynamics
    switch( propagatorSettings->getStateType( ) )
    {
    case translational_state:
    {
        std::shared_ptr< TranslationalStatePropagatorSettings< StateScalarType > > translationalPropagatorSettings =
                std::dynamic_pointer_cast< TranslationalStatePropagatorSettings< StateScalarType > >( propagatorSettings );

        // Retrieve estimated and propagated translational states, and check equality.
        std::vector< std::string > propagatedBodies = translationalPropagatorSettings->bodiesToIntegrate_;
        std::vector< std::string > estimatedBodies = estimatable_parameters::getListOfBodiesWithTranslationalStateToEstimate(
                    parametersToEstimate );

        if( static_cast< unsigned int >( translationalPropagatorSettings->getPropagatedStateSize( ) ) !=
                propagatedBodies.size( ) * 6 )
        {
            throw std::runtime_error( "Error when propagating variational equations, tranbbslational state vectors not of size 6." );
        }

        if( propagatedBodies.size( ) != estimatedBodies.size( ) )
        {
            std::string errorMessage = "Error, propagated and estimated body vector sizes are inconsistent " +
                    std::to_string( propagatedBodies.size( ) ) + " " +
                    std::to_string( estimatedBodies.size( ) );
            throw std::runtime_error( errorMessage );
            isInputConsistent = 0;
        }
        else
        {
            for( unsigned int i = 0; i < propagatedBodies.size( ); i++ )
            {
                if( propagatedBodies.at( i ) != estimatedBodies.at( i ) )
                {
                    std::string errorMessage = "Error, propagated and estimated body vectors inconsistent at index" +
                            std::string( propagatedBodies.at( i ) ) + " " +
                            std::string( estimatedBodies.at( i ) );
                    throw std::runtime_error( errorMessage );
                    isInputConsistent = 0;
                }
            }

        }
        break;
    }
    case rotational_state:
    {
        std::shared_ptr< RotationalStatePropagatorSettings< StateScalarType > > rotationalPropagatorSettings =
                std::dynamic_pointer_cast< RotationalStatePropagatorSettings< StateScalarType > >( propagatorSettings );

        // Retrieve estimated and propagated translational states, and check equality.
        std::vector< std::string > propagatedBodies = rotationalPropagatorSettings->bodiesToIntegrate_;
        std::vector< std::string > estimatedBodies = estimatable_parameters::getListOfBodiesWithRotationalStateToEstimate(
                    parametersToEstimate );
        if( propagatedBodies.size( ) != estimatedBodies.size( ) )
        {
            std::string errorMessage = "Error, propagated and estimated body vector sizes are inconsistent " +
                    std::to_string( propagatedBodies.size( ) ) + " " +
                    std::to_string( estimatedBodies.size( ) );
            throw std::runtime_error( errorMessage );
            isInputConsistent = 0;
        }
        else
        {
            for( unsigned int i = 0; i < propagatedBodies.size( ); i++ )
            {
                if( propagatedBodies.at( i ) != estimatedBodies.at( i ) )
                {
                    std::string errorMessage = "Error, propagated and estimated body vectors inconsistent at index" +
                            std::string( propagatedBodies.at( i ) ) + " " +
                            std::string( estimatedBodies.at( i ) );
                    throw std::runtime_error( errorMessage );
                    isInputConsistent = 0;
                }
            }

        }
        break;
    }
    case body_mass_state:
    {
        std::shared_ptr< MassPropagatorSettings< StateScalarType > > massPropagatorSettings =
                std::dynamic_pointer_cast< MassPropagatorSettings< StateScalarType > >( propagatorSettings );

        // Retrieve estimated and propagated translational states, and check equality.
        std::vector< std::string > propagatedBodies = massPropagatorSettings->bodiesWithMassToPropagate_;
        std::vector< std::string > estimatedBodies = estimatable_parameters::getListOfBodiesWithMassStateToEstimate(
                    parametersToEstimate );
        if( propagatedBodies.size( ) != estimatedBodies.size( ) )
        {
            std::string errorMessage = "Error, propagated and estimated body vector sizes are inconsistent " +
                    std::to_string( propagatedBodies.size( ) ) + " " +
                    std::to_string( estimatedBodies.size( ) );
            throw std::runtime_error( errorMessage );
            isInputConsistent = 0;
        }
        else
        {
            for( unsigned int i = 0; i < propagatedBodies.size( ); i++ )
            {
                if( propagatedBodies.at( i ) != estimatedBodies.at( i ) )
                {
                    std::string errorMessage = "Error, propagated and estimated body vectors inconsistent at index" +
                            std::string( propagatedBodies.at( i ) ) + " " +
                            std::string( estimatedBodies.at( i ) );
                    throw std::runtime_error( errorMessage );
                    isInputConsistent = 0;
                }
            }

        }
        break;
    }
    case hybrid:
    {
        std::shared_ptr< MultiTypePropagatorSettings< StateScalarType > > multiTypePropagatorSettings =
                std::dynamic_pointer_cast< MultiTypePropagatorSettings< StateScalarType > >( propagatorSettings );
        isInputConsistent = true;


        for( auto settingIterator = multiTypePropagatorSettings->propagatorSettingsMap_.begin( );
             settingIterator !=  multiTypePropagatorSettings->propagatorSettingsMap_.end( ); settingIterator++ )
        {
            for( unsigned int i = 0; i < settingIterator->second.size( ); i++ )
            {
                if( !checkPropagatorSettingsAndParameterEstimationConsistency(
                            settingIterator->second.at( i ), parametersToEstimate ) )
                {
                    isInputConsistent = false;
                }
            }
        }

        if( estimatable_parameters::getListOfBodiesWithTranslationalStateToEstimate(
                    parametersToEstimate ).size( ) > 0 && multiTypePropagatorSettings->propagatorSettingsMap_.count( translational_state ) == 0 )
        {
            throw std::runtime_error( "Error, estimating but not propagating translational dynamics" );
            isInputConsistent = false;
        }


        if( estimatable_parameters::getListOfBodiesWithRotationalStateToEstimate(
                    parametersToEstimate ).size( ) > 0 && multiTypePropagatorSettings->propagatorSettingsMap_.count( rotational_state ) == 0 )
        {
            throw std::runtime_error( "Error, estimating but not propagating rotational dynamics" );
            isInputConsistent = false;
        }
        break;
    }
    default:
        std::string errorMessage = "Error, cannot yet check consistency of propagator settings for type " +
                std::to_string( propagatorSettings->getStateType( ) );
        throw std::runtime_error( errorMessage );
    }
    return isInputConsistent;
}

//! Function to check the consistency between multi-arc propagation settings of equations of motion, and estimated parameters.
/*!
 *  Function to check the consistency between multi-arc propagation settings of equations of motion, and estimated parameters.
 *  In particular, it is presently required that the set of propagated states is equal to the set of estimated states.
 *  \param propagatorSettings Settings for propagation of equations of motion.
 *  \param parametersToEstimate Object containing all parameters that are to be estimated and their current
 *  settings and values.
 *  \param arcStartTimes Times at which the dynamics arcs start
 *  \return True if settings are consistent
 */
template< typename StateScalarType = double, typename TimeType = double >
bool checkMultiArcPropagatorSettingsAndParameterEstimationConsistency(
        const std::shared_ptr< MultiArcPropagatorSettings< StateScalarType > > propagatorSettings,
<<<<<<< HEAD
        const std::shared_ptr< estimatable_parameters::EstimatableParameterSet< StateScalarType > > parametersToEstimate,
        const std::vector< double > arcStartTimes,
        std::map< int, std::vector< std::string > >& estimatedBodiesPerArc,
        std::map< int, std::map< std::string, int > >& arcIndicesPerBody,
        bool& areEstimatedBodiesDifferentPerArc )
=======
        const std::shared_ptr< estimatable_parameters::EstimatableParameterSet< StateScalarType > > parametersToEstimate )
>>>>>>> ea775963
{
    bool isInputConsistent = true;

    // Get list of objets and associated bodies to estimate initial arc-wise translational states
    typedef std::map< std::string, std::shared_ptr< estimatable_parameters::EstimatableParameter<
            Eigen::Matrix< StateScalarType, Eigen::Dynamic, 1 > > > > ArcWiseParameterList;
    ArcWiseParameterList estimatedBodies = estimatable_parameters::getListOfBodiesWithTranslationalMultiArcStateToEstimate(
                parametersToEstimate );

    int numberEstimatedBodies = estimatedBodies.size( );

    // Check that the arc starting times are provided in correct order.
    for ( unsigned int i = 0 ; i < arcStartTimes.size( ) - 1 ; i++ )
    {
        if ( ( arcStartTimes[ i + 1 ] - arcStartTimes[ i ] ) < 0.0 )
        {
            throw std::runtime_error( "Error, arc start times not provided in increasing order." );
        }
    }

    // Initialising vector keeping track of whether each arc is associated with at least one body whose multi-arc state is to be estimated.
    std::vector< bool > detectedEstimatedStatesPerArc;
    for ( unsigned int i = 0 ; i < arcStartTimes.size( ) ; i++ )
    {
        detectedEstimatedStatesPerArc.push_back( false );
    }

    estimatedBodiesPerArc.clear( );
    arcIndicesPerBody.clear( );
    std::vector< int > counterStateIndicesPerBody;
    for ( int i = 0 ; i < numberEstimatedBodies ; i++ )
    {
        counterStateIndicesPerBody.push_back( 0 );
    }

    // Iterate over all parameters and check consistency
    unsigned int counterEstimatedBody = 0;
    for( typename ArcWiseParameterList::const_iterator parameterIterator = estimatedBodies.begin( ); parameterIterator !=
         estimatedBodies.end( ); parameterIterator++ )
    {
        // Get arc start times of current parameter
        std::vector< double > parameterArcStartTimes =
                std::dynamic_pointer_cast< estimatable_parameters::
                ArcWiseInitialTranslationalStateParameter< StateScalarType > >(
                    parameterIterator->second )->getArcStartTimes( );

<<<<<<< HEAD
        // Check that each arc has at least one body whose state is to be estimated.
        for ( unsigned int i = 0 ; i < parameterArcStartTimes.size( ) ; i++ )
        {
            bool detectedArc = false;
            int indexDetectedArc = 0;
            for ( unsigned int j = indexDetectedArc ; j < arcStartTimes.size( ) ; j++ )
            {
                if( std::fabs( arcStartTimes.at( j ) - parameterArcStartTimes.at( i ) ) <
                    std::max( 4.0 * parameterArcStartTimes.at( i ) * std::numeric_limits< double >::epsilon( ), 1.0E-12 ) )
=======
        // Check if arc times are (almost) exactly the same
        if( propagatorSettings->getSingleArcSettings( ).size( ) != parameterArcStartTimes.size( ) )
        {
            isInputConsistent = false;
            throw std::runtime_error( "Error, arc times for " + parameterIterator->first + " have incompatible size with estimation" );
        }
        else
        {
            for( unsigned int i = 0; i < propagatorSettings->getSingleArcSettings( ).size( ); i++ )
            {
                if( std::fabs( propagatorSettings->getSingleArcSettings( ).at( i )->getInitialTime( ) - parameterArcStartTimes.at( i ) ) >
                        std::max( 4.0 * parameterArcStartTimes.at( i ) * std::numeric_limits< double >::epsilon( ), 1.0E-12 ) )
>>>>>>> ea775963
                {
                    detectedArc = true;
                    indexDetectedArc = j;
                    detectedEstimatedStatesPerArc[ j ] = true;

                    estimatedBodiesPerArc[ indexDetectedArc ].push_back( parameterIterator->first );
                    arcIndicesPerBody[ indexDetectedArc ][ parameterIterator->first ] = counterStateIndicesPerBody[ counterEstimatedBody ];
                    counterStateIndicesPerBody[ counterEstimatedBody ] += 1;
                }
            }

            if ( !detectedArc )
            {
                isInputConsistent = false;
                throw std::runtime_error( "Error: arc time for " + parameterIterator->first + " is incompatible with the vector of "
                                                                                              " arc starting times." );
            }
        }

        counterEstimatedBody += 1;
    }

    for ( unsigned int i = 0 ; i < arcStartTimes.size( ) ; i++ )
    {
        if ( !detectedEstimatedStatesPerArc[ i ] )
        {
            isInputConsistent = false;
            throw std::runtime_error( "Error, no multi-arc state to be estimated for arc " + std::to_string( i + 1 ) + " out of "
                                      + std::to_string( arcStartTimes.size( ) ) + "." );
        }
    }


    std::map< IntegratedStateType, std::vector< std::string > > propagatedStateTypes;
    std::map< int, std::vector< std::string > > propagatedBodiesPerArc;

    // Iterate over each arc in propagator settings and check consistency
    for( int arc = 0; arc < propagatorSettings->getNmberOfArcs( ); arc++ )
    {
        // Check type of dynamics
        switch( propagatorSettings->getSingleArcSettings( ).at( arc )->getStateType( ) )
        {
        case translational_state:
        {
            std::shared_ptr< TranslationalStatePropagatorSettings< StateScalarType > > translationalPropagatorSettings =
                    std::dynamic_pointer_cast< TranslationalStatePropagatorSettings< StateScalarType > >(
                        propagatorSettings->getSingleArcSettings( ).at( arc ) );

            // Retrieve estimated and propagated translational states, and check equality.
//            std::vector< std::string > propagatedBodies = translationalPropagatorSettings->bodiesToIntegrate_
            propagatedBodiesPerArc[ arc ] = translationalPropagatorSettings->bodiesToIntegrate_; //propagatedBodies;
            break;
        }
        default:
            std::string errorMessage = "Error, cannot yet check consistency of multi-arc propagator settings for type " +
                    std::to_string( propagatorSettings->getSingleArcSettings( ).at( arc )->getStateType( ) );
            throw std::runtime_error( errorMessage );
        }
    }

    // Check that propagated and estimated bodies are consistent, for each arc.
    for ( unsigned int i = 0 ; i < arcStartTimes.size( ) ; i++ )
    {
        if ( estimatedBodiesPerArc.at( i ).size( ) != propagatedBodiesPerArc.at( i ).size( ) )
        {
            isInputConsistent = false;
            throw std::runtime_error( "Error, for arc " + std::to_string( i+1 ) + " out of " + std::to_string( arcStartTimes.size( ) )
                                      + ", number of propagated bodies inconsistent with number of estimated bodies." );
        }
        for ( unsigned int j = 0 ; j < estimatedBodiesPerArc.at( i ).size( ) ; j++ )
        {
            auto itr = std::find( propagatedBodiesPerArc.at( i ).begin( ), propagatedBodiesPerArc.at( i ).end( ), estimatedBodiesPerArc.at( i )[  j ] );
            if ( itr == estimatedBodiesPerArc.at( i ).end( ) )
            {
                isInputConsistent = false;
                throw std::runtime_error( "Error, for arc " + std::to_string( i+1 ) + " out of " + std::to_string( arcStartTimes.size( ) )
                                          + ", body " +  propagatedBodiesPerArc.at( i )[  j ] + " is estimated but not propagated. " );
            }
        }
    }

    // Check whether the bodies to be estimated are the same for all arcs.
    areEstimatedBodiesDifferentPerArc = false;
    for ( unsigned int i = 1 ; i < arcStartTimes.size( ) ; i++ )
    {
        // Check if the number of bodies to be estimated is the same for all arcs.
        if (  estimatedBodiesPerArc.at( 0 ).size( ) != estimatedBodiesPerArc.at( i ).size( ) )
        {
            areEstimatedBodiesDifferentPerArc = true;
        }
        else // Check if the names of the estimates are identical for all arcs.
        {
            for ( unsigned int j = 0 ; j < estimatedBodiesPerArc.at( 0 ).size( ) ; j++ )
            {
                auto itr = std::find( estimatedBodiesPerArc.at( i ).begin( ), estimatedBodiesPerArc.at( i ).end( ),
                                      estimatedBodiesPerArc.at( 0 )[  j ] );
                if ( itr == estimatedBodiesPerArc.at( i ).end( ) )
                {
                    areEstimatedBodiesDifferentPerArc = true;
                }
            }
        }
    }

    return isInputConsistent;
}

///! Retrieve parameters to be estimated for each arc (arc-wise parameters might differ from one arc to another).
/*!
 * Retrieve parameters to be estimated for each arc (arc-wise parameters might differ from one arc to another).
 * \param parametersToEstimate Pointer for estimated parameters, provided as input of the whole multi-arc variational equations solver.
 * \param arcWiseParametersToEstimate Vector containing the estimated parameters for each arc (returned by reference).
 * \param estimatedBodiesPerArc list of bodies to be estimated, for each arc.
 */
template< typename StateScalarType = double >
void getParametersToEstimatePerArc(
        const std::shared_ptr< estimatable_parameters::EstimatableParameterSet< StateScalarType > > parametersToEstimate,
        std::vector< std::shared_ptr< estimatable_parameters::EstimatableParameterSet< StateScalarType > > >& arcWiseParametersToEstimate,
        const std::map< int, std::vector< std::string > >& estimatedBodiesPerArc )
{
    // Get list of objets and associated bodies for initial arc-wise translational states to be estimated.
    typedef std::map< std::string, std::shared_ptr< estimatable_parameters::EstimatableParameter<
            Eigen::Matrix< StateScalarType, Eigen::Dynamic, 1 > > > > ArcWiseParameterList;
    ArcWiseParameterList estimatedBodies = estimatable_parameters::getListOfBodiesWithTranslationalMultiArcStateToEstimate(
            parametersToEstimate );

    std::vector< std::shared_ptr< estimatable_parameters::EstimatableParameter< Eigen::Matrix< StateScalarType, Eigen::Dynamic, 1 > > > >
            initialStatesParameters = parametersToEstimate->getEstimatedInitialStateParameters( );

    std::vector< std::shared_ptr< estimatable_parameters::EstimatableParameter< double > > > doubleParameters =
            parametersToEstimate->getEstimatedDoubleParameters( );

    std::vector< std::shared_ptr< estimatable_parameters::EstimatableParameter< Eigen::VectorXd > > > vectorParameters =
            parametersToEstimate->getEstimatedVectorParameters( );

    for ( unsigned int i = 0 ; i < estimatedBodiesPerArc.size( ) ; i++ )
    {
        std::vector< std::string > arcWiseBodiesToEstimate = estimatedBodiesPerArc.at( i );

        std::vector< std::shared_ptr< estimatable_parameters::EstimatableParameter< Eigen::Matrix< StateScalarType, Eigen::Dynamic, 1 > > > >
                arcWiseStatesParameters;

        for ( unsigned int j = 0 ; j < initialStatesParameters.size( ) ; j++ )
        {
            for ( unsigned int body = 0 ; body < arcWiseBodiesToEstimate.size( ) ; body++ )
            {
                if ( arcWiseBodiesToEstimate[ body ] == initialStatesParameters[ j ]->getParameterName( ).second.first )
                {
                    arcWiseStatesParameters.push_back( initialStatesParameters[ j ] );
                }
            }
        }

        std::shared_ptr< estimatable_parameters::EstimatableParameterSet< StateScalarType > > arcWiseEstimatableParamatersSet =
                std::make_shared< estimatable_parameters::EstimatableParameterSet< StateScalarType > >
                        ( doubleParameters, vectorParameters, arcWiseStatesParameters );

        arcWiseParametersToEstimate.push_back( arcWiseEstimatableParamatersSet );

    }
}

//! Class to manage and execute the numerical integration of variational equations of a dynamical system in a single arc.
/*!
 *  Class to manage and execute the numerical integration of variational equations of a dynamical system, in addition
 *  to the dynamics itself, in a single arc: i.e. the governing equations a single initial time, and are propagated once
 *  for the full prescribed time interval. This is in contrast to multi-arc dynamics, where the time interval is cut into
 *  pieces. In this class, the governing equations are set once, but can be re-integrated for
 *  different initial conditions using the same instance of the class.
 */
template< typename StateScalarType = double, typename TimeType = double >
class SingleArcVariationalEquationsSolver: public VariationalEquationsSolver< StateScalarType, TimeType >
{
public:

    //! Local typedefs for vector and matrix of given scalar type
    typedef Eigen::Matrix< StateScalarType, Eigen::Dynamic, Eigen::Dynamic > MatrixType;
    typedef Eigen::Matrix< StateScalarType, Eigen::Dynamic, 1 > VectorType;

    //! Base class using statements
    using VariationalEquationsSolver< StateScalarType, TimeType >::parametersToEstimate_;
    using VariationalEquationsSolver< StateScalarType, TimeType >::bodies_;
    using VariationalEquationsSolver< StateScalarType, TimeType >::stateTransitionMatrixSize_;
    using VariationalEquationsSolver< StateScalarType, TimeType >::parameterVectorSize_;
    using VariationalEquationsSolver< StateScalarType, TimeType >::stateTransitionInterface_;

    //! Constructor
    /*!
     *  Constructor, sets up object for automatic evaluation and numerical integration of variational equations and
     *  equations of motion.
     *  \param bodies Map of bodies (with names) of all bodies in integration.
     *  \param integratorSettings Settings for numerical integrator of combined propagation of variational equations
     *  and equations of motion.
     *  \param propagatorSettings Settings for propagation of equations of motion.
     *  \param parametersToEstimate Object containing all parameters that are to be estimated and their current
     *  settings and values.
     *  \param integrateDynamicalAndVariationalEquationsConcurrently Boolean defining whether variational and dynamical
     *  equations are to be propagated concurrently (if true) or sequentially (of false)
     *  \param variationalOnlyIntegratorSettings Settings for numerical integrator when integrating only variational
     *  equations.
     *  \param clearNumericalSolution Boolean to determine whether to clear the raw numerical solution member variables
     *  (default true) after propagation and resetting of state transition interface.
     *  \param integrateEquationsOnCreation Boolean to denote whether equations should be integrated immediately at the
     *  end of this contructor (default true).
     *  \param setIntegratedResult Boolean to determine whether to automatically use the integrated results to set
     *  ephemerides (default true).
     */
    SingleArcVariationalEquationsSolver(
            const simulation_setup::SystemOfBodies& bodies,
            const std::shared_ptr< SingleArcPropagatorSettings< StateScalarType > > propagatorSettings,
            const std::shared_ptr< estimatable_parameters::EstimatableParameterSet< StateScalarType > > parametersToEstimate,
            const bool integrateDynamicalAndVariationalEquationsConcurrently = true,
            const bool integrateEquationsOnCreation = true ):
        VariationalEquationsSolver< StateScalarType, TimeType >(
            bodies, parametersToEstimate, propagatorSettings != nullptr ?
                propagatorSettings->getOutputSettingsWithCheck( )->getClearNumericalSolutions( ) : false ),
        propagatorSettings_( std::dynamic_pointer_cast< SingleArcPropagatorSettings< StateScalarType > >(propagatorSettings ) )
    {
        if( std::dynamic_pointer_cast< SingleArcPropagatorSettings< StateScalarType >  >( propagatorSettings ) == nullptr )
        {
            throw std::runtime_error( "Error in variational equations solver, input must be single-arc." );
        }

        // Check input consistency
        if( !checkPropagatorSettingsAndParameterEstimationConsistency< StateScalarType, TimeType >(
                    propagatorSettings_, parametersToEstimate ) )
        {
            throw std::runtime_error(
                        "Error when making single arc variational equations solver, estimated and propagated bodies are inconsistent." );
        }
        else
        {

            std::vector< std::shared_ptr< SingleStateTypeDerivative< StateScalarType, TimeType > > > stateDerivativeModels =
                    createStateDerivativeModels( propagatorSettings_, bodies, propagatorSettings_->getInitialTime( ) );

            // Create state derivative partials
            std::map< IntegratedStateType, orbit_determination::StateDerivativePartialsMap >
                    stateDerivativePartials =
                    simulation_setup::createStateDerivativePartials
                    < StateScalarType, TimeType >(
                        getStateDerivativeModelMapFromVector( stateDerivativeModels ), bodies, parametersToEstimate );

            dynamicsSimulator_ = std::make_shared< SingleArcDynamicsSimulator< StateScalarType, TimeType > >(
                        bodies, propagatorSettings_, false,
                        PredefinedSingleArcStateDerivativeModels< StateScalarType, TimeType >( stateDerivativeModels, stateDerivativePartials ) );

            dynamicsStateDerivative_ = dynamicsSimulator_->getDynamicsStateDerivative( );
            statePostProcessingFunction_ = std::bind(
                        &DynamicsStateDerivativeModel< TimeType, StateScalarType >::postProcessStateAndVariationalEquations,
                        dynamicsStateDerivative_, std::placeholders::_1 );


            // Create variational equations objects.
            variationalEquationsObject_ = std::make_shared< VariationalEquations >(
                        stateDerivativePartials, parametersToEstimate_,
                        dynamicsStateDerivative_->getStateTypeStartIndices( ) );
            dynamicsStateDerivative_->addVariationalEquations( variationalEquationsObject_ );

            // Resize solution of variational equations to 2 (state transition and sensitivity matrices)
            variationalEquationsSolution_.resize( 2 );

            // Integrate variational equations from initial state estimate.
            if( integrateEquationsOnCreation )
            {
                if( integrateDynamicalAndVariationalEquationsConcurrently )
                {
                    integrateVariationalAndDynamicalEquations( propagatorSettings_->getInitialStates( ), true );
                }
                else
                {
                    integrateVariationalAndDynamicalEquations( propagatorSettings_->getInitialStates( ), false );
                }
            }
            else
            {
                stateTransitionInterface_ = std::make_shared< SingleArcCombinedStateTransitionAndSensitivityMatrixInterface >(
                            nullptr, nullptr,
                            propagatorSettings_->getConventionalStateSize( ), parameterVectorSize_,
                            variationalEquationsObject_->getStatePartialAdditionIndices( ) );
            }
        }
    }

    SingleArcVariationalEquationsSolver(
            const simulation_setup::SystemOfBodies& bodies,
            const std::shared_ptr< numerical_integrators::IntegratorSettings< TimeType > > integratorSettings,
            const std::shared_ptr< PropagatorSettings< StateScalarType > > propagatorSettings,
            const std::shared_ptr< estimatable_parameters::EstimatableParameterSet< StateScalarType > > parametersToEstimate,
            const bool integrateDynamicalAndVariationalEquationsConcurrently = true,
            const std::shared_ptr< numerical_integrators::IntegratorSettings< double > > variationalOnlyIntegratorSettings
            = std::shared_ptr< numerical_integrators::IntegratorSettings< double > >( ),
            const bool clearNumericalSolution = true,
            const bool integrateEquationsOnCreation = true,
            const bool setIntegratedResult = true,
            const bool printDependentVariableData = true):
        SingleArcVariationalEquationsSolver( bodies,validateDeprecatedSingleArcSettings(
                                                 integratorSettings, propagatorSettings,
                                                 clearNumericalSolution, setIntegratedResult, false,
                                                 printDependentVariableData, false ), parametersToEstimate,
                                             integrateDynamicalAndVariationalEquationsConcurrently, integrateEquationsOnCreation ){ }

    //! Destructor
    ~SingleArcVariationalEquationsSolver( ){ }

    //! Function to integrate equations of motion only.
    /*!
     *  Function to integrate equations of motion only (in single arc).  If dynamical
     *  solution is to be processed, the environment is also updated to the new solution.
     *  \param initialStateEstimate Initial state of the equations of motion that is to be used (in same order as in
     *  parametersToEstimate_).
     */
    void integrateDynamicalEquationsOfMotionOnly(
            const Eigen::Matrix< StateScalarType, Eigen::Dynamic, 1 >& initialStateEstimate )
    {
        dynamicsStateDerivative_->setPropagationSettings( std::vector< IntegratedStateType >( ), 1, 0 );
        dynamicsSimulator_->integrateEquationsOfMotion( initialStateEstimate );
    }

    //! Function to integrate variational equations and equations of motion.
    /*!
     *  Function to integrate variational equations and equations of motion (in single arc). At the end of this function,
     *  the stateTransitionInterface_ is reset with the new state transition and sensitivity matrices. If dynamical
     *  solution is to be processed, the environment is also updated to the new solution.
     *  \param initialStateEstimate Initial state of the equations of motion that is to be used (in same order as in
     *  parametersToEstimate_).
     *  \param integrateEquationsConcurrently Variable determining whether the equations of motion are to be
     *  propagated concurrently with variational equations of motion (if true), or before variational equations (if false).
     */
    void integrateVariationalAndDynamicalEquations(
            const VectorType& initialStateEstimate, const bool integrateEquationsConcurrently )
    {
        variationalEquationsSolution_[ 0 ].clear( );
        variationalEquationsSolution_[ 1 ].clear( );

        if( integrateEquationsConcurrently )
        {
            // Create initial conditions from new estimate.
            MatrixType initialVariationalState = this->createInitialConditions(
                        dynamicsStateDerivative_->convertFromOutputSolution(
                            initialStateEstimate, propagatorSettings_->getInitialTime( ) ) );

            // Integrate variational and state equations.
            dynamicsStateDerivative_->setPropagationSettings( std::vector< IntegratedStateType >( ), 1, 1 );
            dynamicsStateDerivative_->resetFunctionEvaluationCounter( );

            std::map< TimeType, Eigen::VectorXd > dependentVariableHistory;
            std::map< TimeType, MatrixType > rawNumericalSolution;
            std::map< TimeType, double > cumulativeComputationTimeHistory;

            dynamicsSimulator_->printPrePropagationMessages( );

            simulation_setup::setAreBodiesInPropagation( bodies_, true );
            std::shared_ptr< PropagationTerminationDetails > propagationTerminationReason =
                    EquationIntegrationInterface< MatrixType, TimeType >::integrateEquations(
                        dynamicsSimulator_->getStateDerivativeFunction( ), rawNumericalSolution,
                        initialVariationalState,
                        propagatorSettings_->getInitialTime( ),
                        propagatorSettings_->getIntegratorSettings( ),
                        dynamicsSimulator_->getPropagationTerminationCondition( ),
                        dependentVariableHistory,
                        cumulativeComputationTimeHistory,
                        dynamicsSimulator_->getDependentVariablesFunctions( ),
                        statePostProcessingFunction_,
                        propagatorSettings_->getOutputSettings( )->getPrintSettings( )->getStatePrintInterval( ),
                        std::chrono::steady_clock::now( ),
                        propagatorSettings_->getOutputSettings( )->getPrintSettings( )->getPrintInitialAndFinalConditions( ) );
            dynamicsSimulator_->setPropagationTerminationReason( propagationTerminationReason );
            simulation_setup::setAreBodiesInPropagation( bodies_, false );
            dynamicsSimulator_->printPostPropagationMessages( );

            std::map< TimeType, Eigen::Matrix< StateScalarType, Eigen::Dynamic, 1 > > equationsOfMotionNumericalSolutionRaw;
            std::map< TimeType, Eigen::Matrix< StateScalarType, Eigen::Dynamic, 1 > > equationsOfMotionNumericalSolution;

            utilities::createVectorBlockMatrixHistory(
                        rawNumericalSolution, equationsOfMotionNumericalSolutionRaw,
                        std::make_pair( 0, parameterVectorSize_ ), stateTransitionMatrixSize_ );

            convertNumericalStateSolutionsToOutputSolutions(
                        equationsOfMotionNumericalSolution, equationsOfMotionNumericalSolutionRaw, dynamicsStateDerivative_ );
            dynamicsSimulator_->manuallySetAndProcessRawNumericalEquationsOfMotionSolution(
                        equationsOfMotionNumericalSolution, dependentVariableHistory, dynamicsSimulator_->getSetIntegratedResult( ) );

            // Reset solution for state transition and sensitivity matrices.
            setVariationalEquationsSolution< TimeType, StateScalarType >(
                        rawNumericalSolution, variationalEquationsSolution_,
                        std::make_pair( 0, 0 ), std::make_pair( 0, stateTransitionMatrixSize_ ),
                        stateTransitionMatrixSize_, parameterVectorSize_ );
        }
        else
        {
            dynamicsStateDerivative_->setPropagationSettings( std::vector< IntegratedStateType >( ), 1, 0 );
            dynamicsSimulator_->integrateEquationsOfMotion( initialStateEstimate );

            // Integrate variational equations.
            dynamicsStateDerivative_->setPropagationSettings(
                        dynamicsSimulator_->getDynamicsStateDerivative( )->getIntegratedStateTypes( ) , 0, 1 );
            dynamicsStateDerivative_->resetFunctionEvaluationCounter( );

            Eigen::MatrixXd initialVariationalState = this->createInitialVariationalEquationsSolution( );
            std::map< double, Eigen::MatrixXd > rawNumericalSolution;
            std::map< double, Eigen::VectorXd > dependentVariableHistory;
            std::map< double, double > cumulativeComputationTimeHistory;

            dynamicsSimulator_->printPrePropagationMessages( );
            simulation_setup::setAreBodiesInPropagation( bodies_, true );

            EquationIntegrationInterface< Eigen::MatrixXd, double >::integrateEquations(
                        dynamicsSimulator_->getDoubleStateDerivativeFunction( ),
                        rawNumericalSolution,
                        initialVariationalState,
                        propagatorSettings_->getInitialTime( ),
                        propagatorSettings_->getIntegratorSettings( ),
                        dynamicsSimulator_->getPropagationTerminationCondition( ),
                        dependentVariableHistory, cumulativeComputationTimeHistory );

            simulation_setup::setAreBodiesInPropagation( bodies_, false );
            dynamicsSimulator_->printPostPropagationMessages( );

            setVariationalEquationsSolution< double, double >(
                        rawNumericalSolution, variationalEquationsSolution_, std::make_pair( 0, 0 ),
                        std::make_pair( 0, stateTransitionMatrixSize_ ),
                        stateTransitionMatrixSize_, parameterVectorSize_ );

        }

        // Reset solution for state transition and sensitivity matrices.
        resetVariationalEquationsInterpolators( );
    }

    //! Function to return the numerical solution history of numerically integrated variational equations.
    /*!
     *  Function to return the numerical solution history of numerically integrated variational equations.
     *  \return Vector of mapa of state transition matrix history (first vector entry)
     *  and sensitivity matrix history (second vector entry)
     */
    std::vector< std::map< double, Eigen::MatrixXd > >& getNumericalVariationalEquationsSolution( )
    {
        return variationalEquationsSolution_;
    }

    std::map< double, Eigen::MatrixXd >& getStateTransitionMatrixSolution( )
    {
        return variationalEquationsSolution_[ 0 ];
    }

    std::map< double, Eigen::MatrixXd >& getSensitivityMatrixSolution( )
    {
        return variationalEquationsSolution_[ 1];
    }

    const std::map< double, Eigen::VectorXd >& getEquationsOfMotionSolution( )
    {
        return dynamicsSimulator_->getEquationsOfMotionNumericalSolution( );
    }


    //! Function to return object used for numerically propagating and managing the solution of the equations of motion.
    /*!
     * Function to return object used for numerically propagating and managing the solution of the equations of motion.
     * \return Object used for numerically propagating and managing the solution of the equations of motion.
     */
    std::shared_ptr< SingleArcDynamicsSimulator< StateScalarType, TimeType > > getDynamicsSimulator( )
    {
        return dynamicsSimulator_;
    }

    std::shared_ptr< VariationalEquations > getVariationalEquationsObject( )
    {
        return variationalEquationsObject_;
    }

    //! Function to retrieve the dynamics simulator object (as base-class pointer)
    /*!
     * Function to retrieve the dynamics simulator object (as base-class pointer)
     * \return Dynamics simulator object (as base-class pointer)
     */
    std::shared_ptr< DynamicsSimulator< StateScalarType, TimeType > > getDynamicsSimulatorBase( )
    {
        return getDynamicsSimulator( );
    }

    //! Function to reset parameter estimate and re-integrate equations of motion and, if desired, variational equations.
    /*!
     *  Function to reset parameter estimate and re-integrate equations of motion and, if desired, variational equations
     *  using the new physical parameters/body initial states.
     *  \param newParameterEstimate New estimate of parameters that are to be estimated, in same order as defined
     *  in parametersToEstimate_ member.
     *  \param areVariationalEquationsToBeIntegrated Boolean defining whether the variational equations are to be
     *  reintegrated with the new parameter values.
     */
    void resetParameterEstimate( const Eigen::Matrix< StateScalarType, Eigen::Dynamic, 1 > newParameterEstimate,
                                 const bool areVariationalEquationsToBeIntegrated = true )
    {
        // Reset values of parameters.
        parametersToEstimate_->template resetParameterValues< StateScalarType >( newParameterEstimate );
        simulation_setup::setInitialStateVectorFromParameterSet< StateScalarType >( parametersToEstimate_, propagatorSettings_ );

        //        propagatorSettings_->resetInitialStates(
        //                    estimatable_parameters::getInitialStateVectorOfBodiesToEstimate( parametersToEstimate_ ) );

        dynamicsStateDerivative_->updateStateDerivativeModelSettings(
                    propagatorSettings_->getInitialStates( ) );

        // Check if re-integration of variational equations is requested
        if( areVariationalEquationsToBeIntegrated )
        {
            // Integrate variational and state equations.
            this->integrateVariationalAndDynamicalEquations( propagatorSettings_->getInitialStates( ), 1 );
        }
        else
        {
            this->integrateDynamicalEquationsOfMotionOnly( propagatorSettings_->getInitialStates( ) );
        }
    }

protected:

private:


    //! Reset solutions of variational equations.
    /*!
     *  Reset solutions of variational equations (stateTransitionMatrixInterpolator_ and sensitivityMatrixInterpolator_),
     *  i.e. use numerical integration results to create new look-up tables
     *  and interpolators of state transition and sensitivity matrix through the createInterpolatorsForVariationalSolution
     *  function
     */
    void resetVariationalEquationsInterpolators( )
    {
        using namespace interpolators;
        using namespace utilities;

        // Create interpolators.
        std::shared_ptr< interpolators::OneDimensionalInterpolator< double, Eigen::MatrixXd > >
                stateTransitionMatrixInterpolator;
        std::shared_ptr< interpolators::OneDimensionalInterpolator< double, Eigen::MatrixXd > >
                sensitivityMatrixInterpolator;

        try
        {
            createStateTransitionAndSensitivityMatrixInterpolator(
                        stateTransitionMatrixInterpolator, sensitivityMatrixInterpolator, variationalEquationsSolution_,
                        this->clearNumericalSolution_ );

        }
        catch( const std::exception& caughtException )
        {
            std::cerr << "Error occured when post-processing single-arc variational equation integration results, and creating interpolators, caught error is: " << std::endl << std::endl;
            std::cerr << caughtException.what( ) << std::endl << std::endl;
            std::cerr << "The problem may be that there is an insufficient number of data points (epochs) at which propagation results are produced for one or more arcs. Integrated results are given at" +
                         std::to_string( variationalEquationsSolution_.at( 0 ).size( ) ) + " epochs"<< std::endl;
        }


        // Create (if non-existent) or reset state transition matrix interface
        if( stateTransitionInterface_ == nullptr )
        {
            stateTransitionInterface_ = std::make_shared< SingleArcCombinedStateTransitionAndSensitivityMatrixInterface >(
                        stateTransitionMatrixInterpolator, sensitivityMatrixInterpolator,
                        propagatorSettings_->getConventionalStateSize( ), parameterVectorSize_,
                        variationalEquationsObject_->getStatePartialAdditionIndices( ) );
        }
        else
        {
            std::dynamic_pointer_cast< SingleArcCombinedStateTransitionAndSensitivityMatrixInterface >(
                        stateTransitionInterface_ )->updateMatrixInterpolators(
                        stateTransitionMatrixInterpolator, sensitivityMatrixInterpolator,
                        variationalEquationsObject_->getStatePartialAdditionIndices( ) );
        }
    }

    //! Object used for numerically propagating and managing the solution of the equations of motion.
    std::shared_ptr< SingleArcDynamicsSimulator< StateScalarType, TimeType > > dynamicsSimulator_;

    //!  Object that is used to evaluate the variational equations at the given state and time.
    std::shared_ptr< VariationalEquations > variationalEquationsObject_;

    //! Map of history of numerically integrated variational equations.
    /*!
     *  Map of history of numerically integrated variational equations. Key of map denotes time, values are
     *  state transition matrix Phi (first vector entry) and sensitivity matrix S (second vector entry)
     */
    std::vector< std::map< double, Eigen::MatrixXd > > variationalEquationsSolution_;

    std::function< void( Eigen::Matrix< StateScalarType, Eigen::Dynamic, Eigen::Dynamic >& ) > statePostProcessingFunction_;


    //! Settings for propagation of equations of motion.
    std::shared_ptr< SingleArcPropagatorSettings< StateScalarType > > propagatorSettings_;

    //! Object used to compute the full state derivative in equations of motion and variational equations.
    /*!
     *  Object used to compute the full state derivative in equations of motion and variational equations,
     *  including relevant updates of environment from current state and time. Object may be used for
     *  either full or separate propagation of equations.
     */
    std::shared_ptr< DynamicsStateDerivativeModel< TimeType, StateScalarType > > dynamicsStateDerivative_;
};


//! Function to transfer the initial multi-arc states from propagator settings to associated initial state estimation parameters.
/*!
 *  Function to transfer the initial multi-arc states from propagator settings to associated initial state estimation parameters.
 *  \param parametersToEstimate Full set of estimated parameters to which the initial states are to be transferred
 *  \param propagatorSettings Multi-arc propagator settings from which the initial states are to be taken
 */
template< typename StateScalarType = double >
void setPropagatorSettingsMultiArcStatesInEstimatedDynamicalParameters(
        const std::shared_ptr< estimatable_parameters::EstimatableParameterSet< StateScalarType > >  parametersToEstimate,
        const std::shared_ptr< MultiArcPropagatorSettings< StateScalarType > > propagatorSettings )
{
    typedef Eigen::Matrix< StateScalarType, Eigen::Dynamic, 1 > StateType;
    typedef std::map< std::string, std::shared_ptr< estimatable_parameters::EstimatableParameter< StateType > > >
            ArcWiseParameterList;

    // Get list of estimated bodies
    ArcWiseParameterList estimatedBodies = estimatable_parameters::getListOfBodiesWithTranslationalMultiArcStateToEstimate(
                parametersToEstimate );
    std::vector< std::string > bodiesWithPropagatedTranslationalState =
            utilities::createVectorFromMapKeys( estimatedBodies );

    // Iterate over each arc and set initial state.
    std::map< std::string, StateType > arcInitialTranslationalStates;
    for( int arc = 0; arc < propagatorSettings->getNmberOfArcs( ); arc++ )
    {
        // Check type of dynamics
        switch( propagatorSettings->getSingleArcSettings( ).at( arc )->getStateType( ) )
        {
        case translational_state:
        {
            std::shared_ptr< TranslationalStatePropagatorSettings< StateScalarType > > translationalPropagatorSettings =
                    std::dynamic_pointer_cast< TranslationalStatePropagatorSettings< StateScalarType > >(
                        propagatorSettings->getSingleArcSettings( ).at( arc ) );

            // Iterate over bodies and set initial state
            for( unsigned int i = 0; i < translationalPropagatorSettings->bodiesToIntegrate_.size( ); i++ )
            {
                if( arc == 0 )
                {
                    arcInitialTranslationalStates[ translationalPropagatorSettings->bodiesToIntegrate_.at( i ) ] =
                            StateType( 6 * propagatorSettings->getNmberOfArcs( ) );
                }
                arcInitialTranslationalStates[ translationalPropagatorSettings->bodiesToIntegrate_.at( i ) ].segment( arc * 6, 6 ) =
                        translationalPropagatorSettings->getInitialStates( ).segment( i * 6, 6 );
            }
            break;
        }
        default:
            std::string errorMessage = "Error, cannot yet make parameters and multi-arc propagator settings consistent for " +
                    std::to_string( propagatorSettings->getSingleArcSettings( ).at( arc )->getStateType( ) );
            throw std::runtime_error( errorMessage );
        }
    }

    // Set information in estimation objects
    for( unsigned int i = 0; i < bodiesWithPropagatedTranslationalState.size( ); i++ )
    {
        estimatedBodies.at( bodiesWithPropagatedTranslationalState.at( i ) )->setParameterValue(
                    arcInitialTranslationalStates.at( bodiesWithPropagatedTranslationalState.at( i ) ) );
    }
}

//! Class to manage and execute the numerical integration of variational equations of a dynamical system in multiple arcs.
/*!
 *  Class to manage and execute the numerical integration of variational equations of a dynamical system, in addition
 *  to the dynamics itself,  in multiple arcs: i.e. the governing equations are propagated for a set of predescribed intervals.
 *  In this class, the governing equations are set once, but can be re-integrated for different initial conditions using the
 *  same instance of the class.
 */
template< typename StateScalarType = double, typename TimeType = double >
class MultiArcVariationalEquationsSolver: public VariationalEquationsSolver< StateScalarType, TimeType >
{
public:

    typedef Eigen::Matrix< StateScalarType, Eigen::Dynamic, Eigen::Dynamic > MatrixType;
    typedef Eigen::Matrix< StateScalarType, Eigen::Dynamic, 1 > VectorType;

    using VariationalEquationsSolver< StateScalarType, TimeType >::parametersToEstimate_;
    using VariationalEquationsSolver< StateScalarType, TimeType >::bodies_;
    using VariationalEquationsSolver< StateScalarType, TimeType >::stateTransitionMatrixSize_;
    using VariationalEquationsSolver< StateScalarType, TimeType >::parameterVectorSize_;
    using VariationalEquationsSolver< StateScalarType, TimeType >::stateTransitionInterface_;

    //! Constructor
    /*!
     *  Constructor, sets up object for automatic evaluation and numerical integration of variational equations and equations of motion.
     *  \param bodies Map of bodies (with names) of all bodies in integration.
     *  \param integratorSettings Settings for numerical integrator.
     *  \param propagatorSettings Settings for propagator.
     *  \param parametersToEstimate Object containing all parameters that are to be estimated and their current settings and values.
     *  \param arcStartTimes Start times for separate arcs
     *  \param integrateDynamicalAndVariationalEquationsConcurrently Boolean defining whether variational and dynamical
     *  equations are to be propagated concurrently (if true) or sequentially (of false)
     *  \param variationalOnlyIntegratorSettings Settings for numerical integrator when integrating only variational
     *  equations.
     *  \param clearNumericalSolution Boolean to determine whether to clear the raw numerical solution member variables
     *  (default true) after propagation and resetting of state transition interface.
     *  \param integrateEquationsOnCreation Boolean to denote whether equations should be integrated immediately at the
     *  end of this contructor (default false).
     *  \param resetMultiArcDynamicsAfterPropagation Boolean denoting whether to reset the multi-arc dynamics after
     *  propagation (default true).
     */

    MultiArcVariationalEquationsSolver(
            const simulation_setup::SystemOfBodies& bodies,
            const std::shared_ptr< MultiArcPropagatorSettings< StateScalarType > > propagatorSettings,
            const std::shared_ptr< estimatable_parameters::EstimatableParameterSet< StateScalarType > > parametersToEstimate,
            const bool integrateEquationsOnCreation = false ):
        VariationalEquationsSolver< StateScalarType, TimeType >(
            bodies, parametersToEstimate, propagatorSettings != nullptr ?
                propagatorSettings->getOutputSettingsWithCheck( )->getClearNumericalSolutions( ) : false  ),
        propagatorSettings_( std::dynamic_pointer_cast< MultiArcPropagatorSettings< StateScalarType > >( propagatorSettings ) ),
        resetMultiArcDynamicsAfterPropagation_( propagatorSettings != nullptr ?
                propagatorSettings->getOutputSettingsWithCheck( )->getSetIntegratedResult( ) : false )
    {
        if(  std::dynamic_pointer_cast< MultiArcPropagatorSettings< StateScalarType > >( propagatorSettings ) == nullptr )
        {
            throw std::runtime_error( "Error when making multi-arc variational equations solver, input is single-arc" );
        }
        checkMultiArcPropagatorSettingsAndParameterEstimationConsistency(
<<<<<<< HEAD
                    propagatorSettings_, parametersToEstimate, arcStartTimes, estimatedBodiesPerArc_, arcIndicesPerBody_,
                    areEstimatedBodiesDifferentPerArc_ );
=======
                    propagatorSettings_, parametersToEstimate );
>>>>>>> ea775963

        if ( areEstimatedBodiesDifferentPerArc_ && resetMultiArcDynamicsAfterPropagation_ )
        {
//            throw std::runtime_error( "Error in multi-arc variational equations solver, boolean resetMultiArcDynamicsAfterPropagation should be "
//                                      "set to false when the bodies to be estimated differ from one arc to another." );
        }

        arcWiseParametersToEstimate_.clear( );
//        getParametersToEstimatePerArc( parametersToEstimate, arcWiseParametersToEstimate_, estimatedBodiesPerArc_ );
        getParametersToEstimatePerArcTest( parametersToEstimate, arcWiseParametersToEstimate_, arcStartTimes, estimatedBodiesPerArc_, arcIndicesPerBody_ );


        parameterVectorSize_ = 0.0; // estimatable_parameters::getSingleArcParameterSetSize( parametersToEstimate );

        stateTransitionMatrixSize_  = 0.0; //-= ( parametersToEstimate->getParameterSetSize( ) -
                                        // estimatable_parameters::getSingleArcParameterSetSize( parametersToEstimate ) );

        for ( unsigned int arc = 0 ; arc < estimatedBodiesPerArc_.size( ) ; arc++ )
        {
//            arcWiseStateTransitionMatrixSize_.push_back( 6 * estimatedBodiesPerArc_[ arc ].size( ) );
            arcWiseStateTransitionMatrixSize_.push_back( estimatable_parameters::getSingleArcInitialDynamicalStateParameterSetSize( parametersToEstimate, arc ) );
            std::cout << "arcWiseStateTransitionMatrixSize_: " << arcWiseStateTransitionMatrixSize_[ arc ] << "\n\n";
            std::cout << "test STM size: " << estimatable_parameters::getSingleArcInitialDynamicalStateParameterSetSize( arcWiseParametersToEstimate_[ arc ] ) << "\n\n";
//            arcWiseParameterVectorSize_.push_back( estimatable_parameters::getSingleArcParameterSetSize( arcWiseParametersToEstimate_[ arc ] ) );
            arcWiseParameterVectorSize_.push_back( estimatable_parameters::getSingleArcParameterSetSize( parametersToEstimate, arc ) );
            std::cout << "arcWiseParameterVectorSize_: " << arcWiseParameterVectorSize_[ arc ] << "\n\n";
        }

        dynamicsSimulator_ =  std::make_shared< MultiArcDynamicsSimulator< StateScalarType, TimeType > >(
                    bodies, propagatorSettings, false );


        std::vector< std::shared_ptr< SingleArcDynamicsSimulator< StateScalarType, TimeType > > > singleArcDynamicsSimulators =
                dynamicsSimulator_->getSingleArcDynamicsSimulators( );

        for( unsigned int i = 0; i < singleArcDynamicsSimulators.size( ); i++ )
        {
            dynamicsStateDerivatives_.push_back( singleArcDynamicsSimulators.at( i )->getDynamicsStateDerivative( ) );

            // Create variational equations objects.
            std::map< IntegratedStateType, orbit_determination::StateDerivativePartialsMap > stateDerivativePartials =
                    simulation_setup::createStateDerivativePartials< StateScalarType, TimeType >(
                        dynamicsStateDerivatives_.at( i )->getStateDerivativeModels( ), bodies, arcWiseParametersToEstimate_[ i ] );

            std::shared_ptr< VariationalEquations > variationalEquationsObject_ =
                    std::make_shared< VariationalEquations >(
                        stateDerivativePartials, arcWiseParametersToEstimate_[ i ], dynamicsStateDerivatives_.at( i )->getStateTypeStartIndices( ), i,
                        arcIndicesPerBody_[ i ] );

            dynamicsStateDerivatives_.at( i )->addVariationalEquations( variationalEquationsObject_ );
        }

        numberOfArcs_ = dynamicsStateDerivatives_.size( );
        // Resize solution of variational equations to 2 (state transition and sensitivity matrices)
        variationalEquationsSolution_.resize( numberOfArcs_ );
        for( int i = 0; i < numberOfArcs_; i++ )
        {
            variationalEquationsSolution_[ i ].resize( 2 );
        }

        // Integrate variational equations from initial state estimate.
        if( integrateEquationsOnCreation )
        {
<<<<<<< HEAD
            if( integrateDynamicalAndVariationalEquationsConcurrently )
            {
                std::cout << "TEST" << "\n\n";
                std::vector< Eigen::Matrix< StateScalarType, Eigen::Dynamic, 1 > > test = propagatorSettings_->getInitialStateList( );
                for ( unsigned int k = 0 ; k < test.size( ) ; k++ )
                {
                    std::cout << k << ": getInitialStateList( ):" << test[ k ].transpose( ) << "\n\n";
                }
                integrateVariationalAndDynamicalEquations( propagatorSettings_->getInitialStateList( ), 1 );
            }
            else
            {
                integrateVariationalAndDynamicalEquations( propagatorSettings_->getInitialStateList( ), 0 );
            }
=======
            integrateVariationalAndDynamicalEquations( propagatorSettings_->getInitialStateList( ) , 1 );
>>>>>>> ea775963
        }

    }

    MultiArcVariationalEquationsSolver(
            const simulation_setup::SystemOfBodies& bodies,
            const std::shared_ptr< numerical_integrators::IntegratorSettings< TimeType > > integratorSettings,
            const std::shared_ptr< PropagatorSettings< StateScalarType > > propagatorSettings,
            const std::shared_ptr< estimatable_parameters::EstimatableParameterSet< StateScalarType > > parametersToEstimate,
            const std::vector< double > arcStartTimes,
            const bool integrateDynamicalAndVariationalEquationsConcurrently = true,
            const std::shared_ptr< numerical_integrators::IntegratorSettings< double > > variationalOnlyIntegratorSettings =
            std::shared_ptr< numerical_integrators::IntegratorSettings< double > >( ),
            const bool clearNumericalSolution = true,
            const bool integrateEquationsOnCreation = false,
            const bool resetMultiArcDynamicsAfterPropagation = true ):
        MultiArcVariationalEquationsSolver( bodies, validateDeprecatedMultiArcSettings(
                                        integratorSettings, propagatorSettings, arcStartTimes,
                                        clearNumericalSolution, resetMultiArcDynamicsAfterPropagation ),
                                            parametersToEstimate,
                                    integrateEquationsOnCreation ){ }


    //! Destructor
    /*!
     *  Destructor
     */
    ~MultiArcVariationalEquationsSolver( ){ }

    //! Function to integrate equations of motion only.
    /*!
     *  Function to integrate equations of motion only (for all arcs).  If dynamical
     *  solution is to be processed, the environment is also updated to the new solution.
     *  \param initialStateEstimate Initial state of the equations of motion that is to be used (in same order as in
     *  parametersToEstimate_), concatenated for all arcs.
     */
    void integrateDynamicalEquationsOfMotionOnly(
            const Eigen::Matrix< StateScalarType, Eigen::Dynamic, 1 >& initialStateEstimate )
    {
        for( int i = 0; i < numberOfArcs_; i++ )
        {
            dynamicsStateDerivatives_.at( i )->setPropagationSettings( std::vector< IntegratedStateType >( ), 1, 0 );
        }

        dynamicsSimulator_->integrateEquationsOfMotion( initialStateEstimate );
    }

    //! Function to integrate equations of motion only.
    /*!
     *  Function to integrate equations of motion only (for all arcs).  If dynamical
     *  solution is to be processed, the environment is also updated to the new solution.
     *  \param initialStateEstimate Initial state of the equations of motion that is to be used, as a list with separate entries
     *  for each arc.
     */
    void integrateDynamicalEquationsOfMotionOnly(
            const std::vector< Eigen::Matrix< StateScalarType, Eigen::Dynamic, 1 > >& initialStateEstimate )
    {
        for( int i = 0; i < numberOfArcs_; i++ )
        {
            dynamicsStateDerivatives_.at( i )->setPropagationSettings( std::vector< IntegratedStateType >( ), 1, 0 );
        }

        dynamicsSimulator_->integrateEquationsOfMotion( initialStateEstimate );
    }

    //! Function to integrate variational equations and equations of motion.
    /*!
     *  Function to integrate variational equations and equations of motion, for all arcs. At the end of this function,
     *  the stateTransitionInterface_ is reset with the new state transition and sensitivity matrices. If dynamical
     *  solution is to be processed, the environment is also updated to the new solution.
     *  \param concatenatedInitialStates Initial state of the equations of motion that is to be used (in same order as in
     *  parametersToEstimate_), concatenated for all arcs.
     *  \param integrateEquationsConcurrently Variable determining whether the equations of motion are to be
     *  propagated concurrently with variational equations of motion (if true), or before variational equations (if false).
     */
    void integrateVariationalAndDynamicalEquations(
            const VectorType& concatenatedInitialStates, const bool integrateEquationsConcurrently )
    {
        std::cout << "concatenatedInitialStates: " << concatenatedInitialStates.transpose( ) << "\n\n";
        std::vector< Eigen::Matrix< StateScalarType, Eigen::Dynamic, 1 > > splitInitialState;

        int currentIndex = 0;
        for( unsigned int i = 0; i < dynamicsSimulator_->getSingleArcDynamicsSimulators( ).size( ); i++ )
        {
            int currentSize = dynamicsSimulator_->getSingleArcDynamicsSimulators( ).at( i )->getPropagatorSettings( )->getConventionalStateSize( );
            std::cout << "current state size: " << currentSize << "\n\n";
            splitInitialState.push_back( concatenatedInitialStates.block( currentIndex, 0, currentSize, 1 ) );
            currentIndex += currentSize;
        }

        if( currentIndex != concatenatedInitialStates.rows( ) )
        {
            throw std::runtime_error( "Error when doing multi-arc variational equation integration, "
                                      "input state vector size is incompatible with settings." );
        }
        for ( unsigned int k = 0 ; k < splitInitialState.size( ) ; k++ )
        {
            std::cout << "test " << k <<  " - splitInitialState: " << splitInitialState[ k ].transpose( ) << "\n\n";
        }
        integrateVariationalAndDynamicalEquations( splitInitialState, integrateEquationsConcurrently );
    }

    //! Function to integrate variational equations and equations of motion.
    /*!
     *  Function to integrate variational equations and equations of motion, for all arcs. At the end of this function,
     *  the stateTransitionInterface_ is reset with the new state transition and sensitivity matrices. If dynamical
     *  solution is to be processed, the environment is also updated to the new solution.
     *  \param initialStateEstimate Initial state of the equations of motion that is to be used, in a list with initial
     *  state for each arc stored separately.
     *  \param integrateEquationsConcurrently Variable determining whether the equations of motion are to be
     *  propagated concurrently with variational equations of motion (if true), or before variational equations (if false).
     */
    void integrateVariationalAndDynamicalEquations(
            const std::vector< VectorType >& initialStateEstimate, const bool integrateEquationsConcurrently )
    {
        bool updateInitialStates = false;
        std::vector< VectorType > arcInitialStates;

        // Retrieve single-arc dynamics simulator objects
        std::vector< std::shared_ptr< SingleArcDynamicsSimulator< StateScalarType, TimeType > > > singleArcDynamicsSimulators =
                dynamicsSimulator_->getSingleArcDynamicsSimulators( );

        // Clear solution maps for variational equations
        for( int i = 0; i < numberOfArcs_; i++ )
        {
            variationalEquationsSolution_[ i ][ 0 ].clear( );
            variationalEquationsSolution_[ i ][ 1 ].clear( );
        }

        // Propagate variational equations and equations of motion concurrently
        if( integrateEquationsConcurrently )
        {
            // Allocate maps that stored numerical solution for equations of motion
            std::map< TimeType, Eigen::Matrix< StateScalarType, Eigen::Dynamic, 1 > >
                    currentEquationsOfMotionNumericalSolutionsRaw;
            std::vector< std::map< TimeType, Eigen::Matrix< StateScalarType, Eigen::Dynamic, 1 > > >
                    equationsOfMotionNumericalSolutions;
            std::vector< std::map< TimeType, Eigen::Matrix< double, Eigen::Dynamic, 1 > > >
                    dependentVariableHistorySolutions;
            std::vector< std::map< TimeType, double > > cumulativeComputationTimeHistorySolutions;

            equationsOfMotionNumericalSolutions.resize( numberOfArcs_ );

            dependentVariableHistorySolutions.resize( numberOfArcs_ );
            cumulativeComputationTimeHistorySolutions.resize( numberOfArcs_ );

            // Integrate equations for all arcs.
            for( int i = 0; i < numberOfArcs_; i++ )
            {
<<<<<<< HEAD
                std::cout<<"Integrating arc "<< i + 1 << " of " << numberOfArcs_ << std::endl;

                // Retrieve integrator settings, and ensure correct initial time.
                std::shared_ptr< numerical_integrators::IntegratorSettings< TimeType > > integratorSettings =
                        singleArcDynamicsSimulators.at( i )->getIntegratorSettings( );
                integratorSettings->initialTime_ = arcStartTimes_.at( i );
                std::cout << "arc start times: " << arcStartTimes_.at( i ) << "\n\n";
                std::cout << "arc end times: " << std::dynamic_pointer_cast< FixedTimePropagationTerminationCondition >(
                        singleArcDynamicsSimulators.at( i )->getPropagationTerminationCondition( ) )->getStopTime( ) << "\n\n";
=======
                // Retrieve integrator settings, and ensure correct initial time.
                std::shared_ptr< numerical_integrators::IntegratorSettings< TimeType > > integratorSettings =
                        singleArcDynamicsSimulators.at( i )->getIntegratorSettings( );
>>>>>>> ea775963

                // Set state derivative model to propagate both variational equations and equations of motion
                singleArcDynamicsSimulators.at( i )->getDynamicsStateDerivative( )->setPropagationSettings(
                            std::vector< IntegratedStateType >( ), 1, 1 );


                // Get arc initial state. If initial state is NaN, this signals that the initial state is to be taken from
                // previous arc
                VectorType currentArcInitialState;

                if( ( i == 0 ) || ( !linear_algebra::doesMatrixHaveNanEntries( initialStateEstimate.at( i ) ) ) )
                {
                    currentArcInitialState = initialStateEstimate.at( i );
                }
                else
                {
                    std::cout << "test - call to getArcInitialStateFromPreviousArcResult!" << "\n\n";
                    currentArcInitialState = getArcInitialStateFromPreviousArcResult(
                                equationsOfMotionNumericalSolutions.at( i - 1 ),
                                singleArcDynamicsSimulators.at( i )->getInitialPropagationTime( ) );
                    updateInitialStates = true;
                }
                std::cout << "currentArcInitialState: " << currentArcInitialState.transpose( ) << "\n\n";
                arcInitialStates.push_back( currentArcInitialState );

                // Update state derivative model to (possible) update in state.
                singleArcDynamicsSimulators.at( i )->getDynamicsStateDerivative( )->
                        updateStateDerivativeModelSettings( currentArcInitialState );

                std::cout << "test before create initial conditions" << "\n\n";

                // Create initial state for combined variational equations of motion.
                MatrixType initialVariationalState = this->createInitialConditions(
                            currentArcInitialState, i );

                std::cout << "test before create variational equations" << "\n\n";

                // Integrate variational and state equations.
                dynamicsSimulator_->getDynamicsStateDerivative( ).at( i )->resetFunctionEvaluationCounter( );

                dynamicsSimulator_->getSingleArcDynamicsSimulators( ).at( i )->printPrePropagationMessages( );
                simulation_setup::setAreBodiesInPropagation( bodies_, true );

                std::map< TimeType, MatrixType > rawNumericalSolution;
                std::shared_ptr< PropagationTerminationDetails > propagationTerminationReason =
                        EquationIntegrationInterface< MatrixType, TimeType >::integrateEquations(
                            singleArcDynamicsSimulators.at( i )->getStateDerivativeFunction( ),
                            rawNumericalSolution,
                            initialVariationalState,
                            singleArcDynamicsSimulators.at( i )->getInitialPropagationTime( ),
                            integratorSettings,
                            singleArcDynamicsSimulators.at( i )->getPropagationTerminationCondition( ),
                            dependentVariableHistorySolutions.at( i ),
                            cumulativeComputationTimeHistorySolutions.at( i ),
                            singleArcDynamicsSimulators.at( i )->getDependentVariablesFunctions( ),
                            std::bind(
                                &DynamicsStateDerivativeModel< TimeType, StateScalarType >::postProcessStateAndVariationalEquations,
                                singleArcDynamicsSimulators.at( i )->getDynamicsStateDerivative( ), std::placeholders::_1 ) );
                dynamicsSimulator_->setPropagationTerminationReason( propagationTerminationReason, i );

                simulation_setup::setAreBodiesInPropagation( bodies_, false );
                dynamicsSimulator_->getSingleArcDynamicsSimulators( ).at( i )->printPostPropagationMessages( );

                // Extract solution of equations of motion.
                utilities::createVectorBlockMatrixHistory(
                            rawNumericalSolution, currentEquationsOfMotionNumericalSolutionsRaw,
                            std::make_pair( 0, arcWiseParameterVectorSize_[ i ] ), arcWiseParameterVectorSize_[ i ] );


                // Transform equations of motion solution to output formulation
                convertNumericalStateSolutionsToOutputSolutions(
                            equationsOfMotionNumericalSolutions[ i ], currentEquationsOfMotionNumericalSolutionsRaw,
                            dynamicsStateDerivatives_.at( i ) );

                std::cout << "arc start times: " << arcStartTimes_.at( i ) << "\n\n";

                // Save state transition and sensitivity matrix solutions for current arc.
                setVariationalEquationsSolution(
                            rawNumericalSolution, variationalEquationsSolution_[ i ],
                            std::make_pair( 0, 0 ), std::make_pair( 0, arcWiseStateTransitionMatrixSize_[ i ] ),
                            arcWiseStateTransitionMatrixSize_[ i ], arcWiseParameterVectorSize_[ i ] );

            }

            // Process numerical solution of equations of motion
            dynamicsSimulator_->manuallySetAndProcessRawNumericalEquationsOfMotionSolution(
                        equationsOfMotionNumericalSolutions, dependentVariableHistorySolutions,
                        resetMultiArcDynamicsAfterPropagation_ );
            equationsOfMotionNumericalSolutions.clear( );


            if( updateInitialStates )
            {
                if ( areEstimatedBodiesDifferentPerArc_ )
                {
                    throw std::runtime_error( "Error in multi-arc variational equations solver, arc information transferral is not yet supported "
                                              "when the estimated bodies differ from one arc to another." );
                }
                else
                {
                    propagatorSettings_->resetInitialStatesList( arcInitialStates );
                    setPropagatorSettingsMultiArcStatesInEstimatedDynamicalParameters(
                            parametersToEstimate_, propagatorSettings_ );
                }
            }
        }
        else
        {
            // Integrate dynamics for each arc
            for( int i = 0; i < numberOfArcs_; i++ )
            {
//                // Get arc initial state. If initial state is NaN, this signals that the initial state is to be taken from
//                // previous arc
//                if( ( i == 0 ) || ( !linear_algebra::doesMatrixHaveNanEntries( initialStateEstimate.at( i ) ) ) )
//                {
//                    throw std::runtime_error( "Error, arc information transferral not yet supported for separate "
//                                              "dynamics and variational euations propagation." );
//                    updateInitialStates = true;
//                }
//                else
//                {
                    arcInitialStates.push_back( initialStateEstimate.at( i ) );
//                }

                // Update state derivative model to (possible) update in state.
                singleArcDynamicsSimulators.at( i )->getDynamicsStateDerivative( )->
                        updateStateDerivativeModelSettings( arcInitialStates.at( i ) );
                singleArcDynamicsSimulators.at( i )->getDynamicsStateDerivative( )->setPropagationSettings(
                            std::vector< IntegratedStateType >( ), 1, 0 );
            }

            dynamicsSimulator_->integrateEquationsOfMotion( arcInitialStates );

            std::map< TimeType, MatrixType > rawNumericalSolutions;
            std::map< TimeType, Eigen::Matrix< double, Eigen::Dynamic, 1 > > dummyDependentVariableHistorySolution;
            std::map< TimeType, double > dummyCumulativeComputationTimeHistorySolution;

            // Integrate variational equarions for each arc
            for( int i = 0; i < numberOfArcs_; i++ )
            {
                // Retrieve integrator settings, and ensure correct initial time.
                std::shared_ptr< numerical_integrators::IntegratorSettings< TimeType > > integratorSettings =
                        singleArcDynamicsSimulators.at( i )->getIntegratorSettings( );
                integratorSettings->initialTime_ = arcStartTimes_.at( i );

                // Propagate only variational equations
                singleArcDynamicsSimulators.at( i )->getDynamicsStateDerivative( )->setPropagationSettings(
                            singleArcDynamicsSimulators.at( i )->getDynamicsStateDerivative( )->getIntegratedStateTypes( ), 0, 1 );

                // Get initial state for variational equations (single arc)
                MatrixType initialVariationalState = this->createInitialVariationalEquationsSolution( i ).
                        template cast< StateScalarType >( );

                // Integrate variational equations for current arc

                dynamicsSimulator_->getDynamicsStateDerivative( ).at( i )->resetFunctionEvaluationCounter( );

                dynamicsSimulator_->getSingleArcDynamicsSimulators( ).at( i )->printPrePropagationMessages( );
                simulation_setup::setAreBodiesInPropagation( bodies_, true );

                EquationIntegrationInterface< MatrixType, TimeType >::integrateEquations(
                            singleArcDynamicsSimulators.at( i )->getStateDerivativeFunction( ),
                            rawNumericalSolutions, initialVariationalState,
<<<<<<< HEAD
                            integratorSettings,
=======
                            singleArcDynamicsSimulators.at( i )->getInitialPropagationTime( ),
                            singleArcDynamicsSimulators.at( i )->getIntegratorSettings( ),
>>>>>>> ea775963
                            singleArcDynamicsSimulators.at( i )->getPropagationTerminationCondition( ),
                            dummyDependentVariableHistorySolution, dummyCumulativeComputationTimeHistorySolution );

                simulation_setup::setAreBodiesInPropagation( bodies_, false );
                dynamicsSimulator_->getSingleArcDynamicsSimulators( ).at( i )->printPostPropagationMessages( );

                // Save state transition and sensitivity matrix solutions for current arc.
                setVariationalEquationsSolution(
                            rawNumericalSolutions, variationalEquationsSolution_[ i ],
                            std::make_pair( 0, 0 ), std::make_pair( 0, arcWiseStateTransitionMatrixSize_[ i ] ),
                            arcWiseStateTransitionMatrixSize_[ i ], arcWiseParameterVectorSize_[ i ] );

                rawNumericalSolutions.clear( );
            }

        }

        if( updateInitialStates )
        {
            if ( areEstimatedBodiesDifferentPerArc_ )
            {
                throw std::runtime_error( "Error in multi-arc variational equations solver, arc information transferral is not yet supported "
                                          "when the estimated bodies differ from one arc to another." );
            }
            else
            {
                propagatorSettings_->resetInitialStatesList( arcInitialStates );
                setPropagatorSettingsMultiArcStatesInEstimatedDynamicalParameters(
                        parametersToEstimate_, propagatorSettings_ );
            }
        }

        // Reset solution for state transition and sensitivity matrices.
        resetVariationalEquationsInterpolators( );

    }

    //! Function to return object used for numerically propagating and managing the solution of the equations of motion.
    /*!
     * Function to return object used for numerically propagating and managing the solution of the equations of motion.
     * \return Object used for numerically propagating and managing the solution of the equations of motion.
     */
    std::shared_ptr< MultiArcDynamicsSimulator< StateScalarType, TimeType > > getDynamicsSimulator( )
    {
        return dynamicsSimulator_;
    }

    //! Function to retrieve the dynamics simulator object (as base-class pointer)
    /*!
     * Function to retrieve the dynamics simulator object (as base-class pointer)
     * \return Dynamics simulator object (as base-class pointer)
     */
    std::shared_ptr< DynamicsSimulator< StateScalarType, TimeType > > getDynamicsSimulatorBase( )
    {
        return getDynamicsSimulator( );
    }



    //! Function to reset parameter estimate and re-integrate equations of motion and, if desired, variational equations.
    /*!
     *  Function to reset parameter estimate and re-integrate equations of motion and, if desired, variational equations
     *  using the new physical parameters/body initial states.
     *  \param newParameterEstimate New estimate of parameters that are to be estimated, in same order as defined
     *  in parametersToEstimate_ member.
     *  \param areVariationalEquationsToBeIntegrated Boolean defining whether the variational equations are to be
     *  reintegrated with the new parameter values.
     */
    void resetParameterEstimate( const Eigen::Matrix< StateScalarType, Eigen::Dynamic, 1 > newParameterEstimate,
                                 const bool areVariationalEquationsToBeIntegrated = true )
    {
        // Reset values of parameters.
        parametersToEstimate_->template resetParameterValues< StateScalarType >( newParameterEstimate );
        //        propagatorSettings_->resetInitialStates(
        //                    estimatable_parameters::getInitialStateVectorOfBodiesToEstimate( parametersToEstimate_ ) );
        simulation_setup::setInitialStateVectorFromParameterSet< StateScalarType >( parametersToEstimate_, propagatorSettings_ );

        for ( int i = 0 ; i < numberOfArcs_ ; i++ )
        {
            Eigen::VectorXd newParametersValues = propagatorSettings_->getSingleArcSettings( ).at( i )->getInitialStates( );
            Eigen::VectorXd arcWiseParametersValues = arcWiseParametersToEstimate_.at( i )->template getFullParameterValues< double >( );
            Eigen::VectorXd newArcWiseParametersValues = arcWiseParametersValues;
            newArcWiseParametersValues.segment( 0, newParametersValues.size( ) ) = newParametersValues;
            arcWiseParametersToEstimate_.at( i )->template resetParameterValues( newArcWiseParametersValues );
        }



        // Check if re-integration of variational equations is requested
        if( areVariationalEquationsToBeIntegrated )
        {

            // Integrate variational and state equations.
            this->integrateVariationalAndDynamicalEquations( propagatorSettings_->getInitialStates( ), 1 );
        }
        else
        {
            this->integrateDynamicalEquationsOfMotionOnly( propagatorSettings_->getInitialStates( ) );
        }
    }

    //! Function to return the numerical solution history of integrated variational equations, per arc.
    /*!
     *  Function to return the numerical solution history of integrated variational equations, per arc.
     *  Each vector entry contains the results of a single arc, stored in a vector of maps. Inner vector has size two: first entry
     *  is state transition matrix history, second is sensitivity matrix history, both stored as maps. Key of map denotes time,
     *  values are matrices.
     *  \return Numerical solution history of integrated variational equations, per arc.
     */
    std::vector< std::vector< std::map< double, Eigen::MatrixXd > > > getNumericalVariationalEquationsSolution( )
    {
        return variationalEquationsSolution_;
    }

    //! Function to return list of start times of each arc. NOTE: This list is updated after every propagation.
    /*!
     * Function to return list of start times of each arc. NOTE: This list is updated after every propagation.
     * \return List of start times of each arc. NOTE: This list is updated after every propagation.
     */
//    std::vector< double > getArcStartTimes( )
//    {
//        return arcStartTimes_;
//    }

    std::vector< std::shared_ptr< DynamicsStateDerivativeModel< TimeType, StateScalarType > > > getDynamicsStateDerivatives( )
    {
        return dynamicsStateDerivatives_;
    }

    std::vector< std::shared_ptr< estimatable_parameters::EstimatableParameterSet< StateScalarType > > > getArcWiseParametersToEstimate( ) const
    {
        return arcWiseParametersToEstimate_;
    }

protected:

    //! Create initial matrix of numerical soluation to variational + dynamical equations.
    /*!
     *  Create initial matrix of numerical soluation to variational + dynamical equations. The structure of the matrix is
     *  [Phi;S;y], with Phi the state transition matrix, S the sensitivity matrix y the state vector.
     *  \param initialStateEstimate vector of initial state (position/velocity) of bodies to be integrated numerically.
     *  order determined by order of bodiesToIntegrate_.
     *  \return Initial matrix of numerical soluation to variation + state equations.
     */
    MatrixType createInitialConditions( const VectorType initialStateEstimate, const int currentArcIndex )
    {
        if( arcWiseStateTransitionMatrixSize_[ currentArcIndex ] != initialStateEstimate.rows( ) )
        {
            throw std::runtime_error( "Error when getting initial condition for variational equations, sizes are incompatible." );
        }

        // Initialize initial conditions to zeros.
        MatrixType varSystemInitialState = MatrixType( arcWiseStateTransitionMatrixSize_[ currentArcIndex ],
                                                       arcWiseParameterVectorSize_[ currentArcIndex ] + 1 ).setZero( );

        // Set initial state transition matrix to identity
        varSystemInitialState.block( 0, 0, arcWiseStateTransitionMatrixSize_[ currentArcIndex ],
                                     arcWiseStateTransitionMatrixSize_[ currentArcIndex ] ).setIdentity( );

        // Set initial body states to current estimate of initial body states.
        varSystemInitialState.block( 0, arcWiseParameterVectorSize_[ currentArcIndex ],
                                     arcWiseStateTransitionMatrixSize_[ currentArcIndex ], 1 ) = initialStateEstimate;

        return varSystemInitialState;
    }

    //! Create initial matrix of numerical soluation to variational equations
    /*!
     *  Create initial matrix of numerical soluation to variational equations, with structure [Phi;S]. Initial state
     *  transition matrix Phi is identity matrix. Initial sensitivity matrix S is all zeros.
     *  \return Initial matrix solution to variational equations.
     */
    Eigen::MatrixXd createInitialVariationalEquationsSolution( const int currentArcIndex )
    {
        // Initialize initial conditions to zeros.
        Eigen::MatrixXd varSystemInitialState = Eigen::MatrixXd::Zero(
                arcWiseStateTransitionMatrixSize_[ currentArcIndex ], arcWiseParameterVectorSize_[ currentArcIndex ] );

        // Set initial state transition matrix to identity
        varSystemInitialState.block( 0, 0, arcWiseStateTransitionMatrixSize_[ currentArcIndex ],
                                     arcWiseStateTransitionMatrixSize_[ currentArcIndex ] ).setIdentity( );

        return varSystemInitialState;
    }

private:

    //! Reset solutions of variational equations.
    /*!
     *  Reset solutions of variational equations (stateTransitionMatrixInterpolator_ and sensitivityMatrixInterpolator_) for each
     *  arc,*  i.e. use numerical integration results to create new look-up tables and interpolators of state transition and
     *  sensitivity matrices.
     */
    void resetVariationalEquationsInterpolators( )
    {
        using namespace interpolators;

        // Allocate interpolator vectors
        std::vector< std::shared_ptr< interpolators::OneDimensionalInterpolator< double, Eigen::MatrixXd > > >
                stateTransitionMatrixInterpolators;
        std::vector< std::shared_ptr< interpolators::OneDimensionalInterpolator< double, Eigen::MatrixXd > > >
                sensitivityMatrixInterpolators;
        stateTransitionMatrixInterpolators.resize( variationalEquationsSolution_.size( ) );
        sensitivityMatrixInterpolators.resize( variationalEquationsSolution_.size( ) );

        // Create interpolators.
        arcEndTimes_.resize( variationalEquationsSolution_.size( ) );
        for( unsigned int i = 0; i < variationalEquationsSolution_.size( ); i++ )
        {
            if( dynamicsSimulator_->getSingleArcDynamicsSimulators( ).at( i )->getIntegratorSettings( )->initialTimeStep_ > 0.0 )
            {
                arcEndTimes_[ i ] = variationalEquationsSolution_[ i ][ 0 ].rbegin( )->first;
            }
            else
            {
                arcEndTimes_[ i ] = variationalEquationsSolution_[ i ][ 0 ].begin( )->first;
            }

            try
            {
                createStateTransitionAndSensitivityMatrixInterpolator(
                            stateTransitionMatrixInterpolators[ i ],
                            sensitivityMatrixInterpolators[ i ],
                            variationalEquationsSolution_[ i ],
                            this->clearNumericalSolution_ );
            }
            catch( const std::exception& caughtException )
            {
                std::cerr << "Error occured when post-processing multi-arc variational equation integration results, and creating interpolators in arc" + std::to_string( i ) + ", caught error is: " << std::endl << std::endl;
                std::cerr << caughtException.what( ) << std::endl << std::endl;
                std::cerr << "The problem may be that there is an insufficient number of data points (epochs) at which propagation results are produced for one or more arcs. Integrated results are given at" +
                             std::to_string( variationalEquationsSolution_[ i ].at( 0 ).size( ) ) + " epochs"<< std::endl;
            }


        }

        // Create stare transition matrix interface if needed, reset otherwise.
        if( stateTransitionInterface_ == nullptr )
        {
            stateTransitionInterface_ = std::make_shared< MultiArcCombinedStateTransitionAndSensitivityMatrixInterface >(
                        stateTransitionMatrixInterpolators, sensitivityMatrixInterpolators,
                        dynamicsSimulator_->getArcStartTimes( ),
                        arcEndTimes_,
                        parametersToEstimate_,
                        propagatorSettings_->getSingleArcSettings( ).at( 0 )->getConventionalStateSize( ),
                        parametersToEstimate_->getParameterSetSize( ), getArcWiseStatePartialAdditionIndices( ) );
        }
        else
        {
            std::dynamic_pointer_cast< MultiArcCombinedStateTransitionAndSensitivityMatrixInterface >(
                        stateTransitionInterface_ )->updateMatrixInterpolators(
                        stateTransitionMatrixInterpolators, sensitivityMatrixInterpolators,
                        dynamicsSimulator_->getArcStartTimes( ), arcEndTimes_, getArcWiseStatePartialAdditionIndices( ) );
        }
    }

    std::vector< std::vector< std::pair< int, int > > > getArcWiseStatePartialAdditionIndices( )
    {
        std::vector< std::vector< std::pair< int, int > > > partialIndices;
        for( unsigned int i = 0; i < dynamicsStateDerivatives_.size( ); i++ )
        {
            partialIndices.push_back(
                        dynamicsStateDerivatives_.at( i )->getVariationalEquationsCalculator( )->getStatePartialAdditionIndices( ) );
        }
        return partialIndices;
    }

    //! Object to propagate the dynamics for all arcs.
    std::shared_ptr< MultiArcDynamicsSimulator< StateScalarType, TimeType > > dynamicsSimulator_;

    //! Numerical solution history of integrated variational equations, per arc.
    /*!
     *  Numerical solution history of integrated variational equations, per arc.
     *  Each vector entry contains the results of a single arc, stored in a vector of maps. Inner vector has size two: first entry
     *  is state transition matrix history, second is sensitivity matrix history, both stored as maps. Key of map denotes time,
     *  values are matrices.
     */
    std::vector< std::vector< std::map< double, Eigen::MatrixXd > > > variationalEquationsSolution_;

//    //! List of start times of each arc. NOTE: This list is updated after every propagation.
//    std::vector< double > arcStartTimes_;

    std::vector< double > arcEndTimes_;

    //! Settings for propagation of equations of motion.
    std::shared_ptr< MultiArcPropagatorSettings< StateScalarType > > propagatorSettings_;

    //! State derivative models for each arc (retrieved from dynamicsSimulator_).
    std::vector< std::shared_ptr< DynamicsStateDerivativeModel< TimeType, StateScalarType > > > dynamicsStateDerivatives_;

    //! Number of arcs over which propagation is to be performed.
    int numberOfArcs_;

    //! Boolean denoting whether to reset the multi-arc dynamics after propagation.
    bool resetMultiArcDynamicsAfterPropagation_;

    //! Map containing, for each arc, a vector with the names of the bodies whose initial states are to be estimated.
    std::map< int, std::vector< std::string > > estimatedBodiesPerArc_;

    //! Map containing, for each arc, a map where the keys are the propagated bodies and the elements give the arc index body-wise
    //! (e.g. arc j can be the kth arc for which body i is propagated).
    std::map< int, std::map< std::string, int > > arcIndicesPerBody_;

    //! Vector containing the size of the state transition matrix, for each arc.
    std::vector< int > arcWiseStateTransitionMatrixSize_;

    //! Vector containing the size of the sensitivity matrix, for each arc.
    std::vector< int > arcWiseParameterVectorSize_;

    //! Vector with arc-wise parameters to be estimated.
    std::vector< std::shared_ptr< estimatable_parameters::EstimatableParameterSet< StateScalarType > > > arcWiseParametersToEstimate_;

    //! Boolean denoting whether the estimated bodies are different from one arc to another.
    bool areEstimatedBodiesDifferentPerArc_;

};

//! Class to manage and execute the numerical integration of variational equations of a dynamical system in a combination
//! of single and multiple arcs
/*!
 *  Class to manage and execute the numerical integration of variational equations of a dynamical system, in addition
 *  to the dynamics itself, in a combination  of single and multiple arcs. In this class, the governing equations are set once,
 *  but can be re-integrated for different initial conditions using the same instance of the class.
 */
template< typename StateScalarType = double, typename TimeType = double >
class HybridArcVariationalEquationsSolver: public VariationalEquationsSolver< StateScalarType, TimeType >
{
public:

    typedef Eigen::Matrix< StateScalarType, Eigen::Dynamic, Eigen::Dynamic > MatrixType;
    typedef Eigen::Matrix< StateScalarType, Eigen::Dynamic, 1 > VectorType;

    using VariationalEquationsSolver< StateScalarType, TimeType >::parametersToEstimate_;
    using VariationalEquationsSolver< StateScalarType, TimeType >::bodies_;
    using VariationalEquationsSolver< StateScalarType, TimeType >::stateTransitionMatrixSize_;
    using VariationalEquationsSolver< StateScalarType, TimeType >::parameterVectorSize_;
    using VariationalEquationsSolver< StateScalarType, TimeType >::stateTransitionInterface_;

    HybridArcVariationalEquationsSolver(
            const simulation_setup::SystemOfBodies& bodies,
            const std::shared_ptr< HybridArcPropagatorSettings< StateScalarType, TimeType > > propagatorSettings,
            const std::shared_ptr< estimatable_parameters::EstimatableParameterSet< StateScalarType > > parametersToEstimate,
            const bool integrateEquationsOnCreation = false,
            const bool integrateDynamicalAndVariationalEquationsConcurrently = true ):
        VariationalEquationsSolver< StateScalarType, TimeType >(
            bodies, parametersToEstimate, propagatorSettings != nullptr ?
                propagatorSettings->getOutputSettingsWithCheck( )->getClearNumericalSolutions( ) : false  )
    {
//        propagatorSettings->getOutputSettingsWithCheck( )->setIntegratedResult( false );
        initializeHybridArcVariationalEquationsSolver(
                    bodies, propagatorSettings, true, integrateEquationsOnCreation );
    }

    //! Constructor
    /*!
     *  Constructor, sets up object for automatic evaluation and numerical integration of variational equations and equations of motion.
     *  \param bodies Map of bodies (with names) of all bodies in integration.
     *  \param integratorSettings Settings for numerical integrator.
     *  \param propagatorSettings Settings for propagator.
     *  \param parametersToEstimate Object containing all parameters that are to be estimated and their current settings and values.
     *  \param arcStartTimes Start times for separate arcs
     *  \param integrateDynamicalAndVariationalEquationsConcurrently Boolean defining whether variational and dynamical
     *  equations are to be propagated concurrently (if true) or sequentially (of false)
     *  \param clearNumericalSolution Boolean to determine whether to clear the raw numerical solution member variables
     *  (default true) after propagation and resetting of state transition interface.
     *  \param integrateEquationsOnCreation Boolean to denote whether equations should be integrated immediately at the
     *  end of this contructor.
     */
    HybridArcVariationalEquationsSolver(
            const simulation_setup::SystemOfBodies& bodies,
            const std::shared_ptr< numerical_integrators::IntegratorSettings< TimeType > > integratorSettings,
            const std::shared_ptr< PropagatorSettings< StateScalarType > > propagatorSettings,
            const std::shared_ptr< estimatable_parameters::EstimatableParameterSet< StateScalarType > > parametersToEstimate,
            const std::vector< double > arcStartTimes,
            const bool integrateDynamicalAndVariationalEquationsConcurrently = true,
            const bool clearNumericalSolution = false,
            const bool integrateEquationsOnCreation = false ):
        HybridArcVariationalEquationsSolver< StateScalarType, TimeType >(
            bodies,  validateDeprecatedHybridArcSettings< StateScalarType, TimeType >(
                integratorSettings,  propagatorSettings,  arcStartTimes, clearNumericalSolution, true ),
            parametersToEstimate, integrateEquationsOnCreation, integrateDynamicalAndVariationalEquationsConcurrently ){ }

    HybridArcVariationalEquationsSolver(
            const simulation_setup::SystemOfBodies& bodies,
            const std::shared_ptr< numerical_integrators::IntegratorSettings< TimeType > > singleArcIntegratorSettings,
            const std::shared_ptr< numerical_integrators::IntegratorSettings< TimeType > > multiArcIntegratorSettings,
            const std::shared_ptr< PropagatorSettings< StateScalarType > > propagatorSettings,
            const std::shared_ptr< estimatable_parameters::EstimatableParameterSet< StateScalarType > > parametersToEstimate,
            const std::vector< double > arcStartTimes,
            const bool integrateDynamicalAndVariationalEquationsConcurrently = true,
            const bool clearNumericalSolution = false,
            const bool integrateEquationsOnCreation = false ):
        HybridArcVariationalEquationsSolver< StateScalarType, TimeType >(
            bodies, validateDeprecatedHybridArcSettings< StateScalarType, TimeType >(
                singleArcIntegratorSettings,  multiArcIntegratorSettings, propagatorSettings,  arcStartTimes, clearNumericalSolution, true ),
            parametersToEstimate, integrateEquationsOnCreation, integrateDynamicalAndVariationalEquationsConcurrently ){ }

    void initializeHybridArcVariationalEquationsSolver(
            const simulation_setup::SystemOfBodies& bodies,
            const std::shared_ptr< PropagatorSettings< StateScalarType > > propagatorSettings,
            const bool integrateDynamicalAndVariationalEquationsConcurrently,
            const bool integrateEquationsOnCreation )
    {

        // Cast propagator settings to correct type and check validity
        originalPopagatorSettings_ =
                std::dynamic_pointer_cast< HybridArcPropagatorSettings< StateScalarType > >( propagatorSettings );
        if( originalPopagatorSettings_ == nullptr )
        {
            throw std::runtime_error( "Error when making HybridArcVariationalEquationsSolver, input propagation settings are not hybrid arc" );
        }

        // Retrive arc properties
        singleArcInitialTime_ = originalPopagatorSettings_->getSingleArcPropagatorSettings( )->getInitialTime( );
        int numberOfArcs = originalPopagatorSettings_->getMultiArcPropagatorSettings( )->getNmberOfArcs( );
        arcStartTimes_ = estimatable_parameters::getMultiArcStateEstimationArcStartTimes(
                            parametersToEstimate_, false );

        // Get input size of single-arc and input multi-arc
        singleArcDynamicsSize_ = originalPopagatorSettings_->getSingleArcPropagatorSettings( )->getConventionalStateSize( );
        originalMultiArcDynamicsSize_ = originalPopagatorSettings_->getMultiArcPropagatorSettings( )->getConventionalStateSize( );
<<<<<<< HEAD
//        originalMultiArcDynamicsSingleArcSize_ = originalPopagatorSettings_->getMultiArcPropagatorSettings( )->getConventionalStateSize( ) /
//                arcStartTimes_.size( );
        for ( unsigned int i = 0 ; i < arcStartTimes_.size( ) ; i++ )
        {
            originalMultiArcDynamicsSingleArcSize_.push_back(
                    originalPopagatorSettings_->getMultiArcPropagatorSettings( )->getSingleArcSettings( ).at( i )->getConventionalStateSize( ) );
            std::cout << "arc " << i << " - originalMultiArcDynamicsSingleArcSize_ = " << originalMultiArcDynamicsSingleArcSize_[ i ] << "\n\n";
//            originalPopagatorSettings_->getMultiArcPropagatorSettings( )->getSingleArcSettings( ).at( i )->getConventionalStateSize( ) << "\n\n";
        }
        std::cout << "singleArcDynamicsSize_: " << singleArcDynamicsSize_ << "\n\n";
        std::cout << "originalMultiArcDynamicsSize_: " << originalMultiArcDynamicsSize_ << "\n\n";
//        std::cout << "originalMultiArcDynamicsSingleArcSize_: " << originalMultiArcDynamicsSingleArcSize_ << "\n\n";
=======
        originalMultiArcDynamicsSingleArcSize_ =
                originalPopagatorSettings_->getMultiArcPropagatorSettings( )->getConventionalStateSize( ) / numberOfArcs;
>>>>>>> ea775963

        // Create propagator settings with the single arc settings included (at the beginning) in each arc
        std::cout << "create extended multi-arc propagator settings" << "\n\n";
        std::shared_ptr< MultiArcPropagatorSettings< StateScalarType > > extendedMultiArcSettings =
                getExtendedMultiPropagatorSettings(
                    originalPopagatorSettings_->getSingleArcPropagatorSettings( ),
                    originalPopagatorSettings_->getMultiArcPropagatorSettings( ),
                    numberOfArcs );

        multiArcDynamicsSize_ = extendedMultiArcSettings->getConventionalStateSize( );
<<<<<<< HEAD
//        multiArcDynamicsSingleArcSize_ = extendedMultiArcSettings->getConventionalStateSize( ) / arcStartTimes_.size( );
        for ( unsigned int i = 0 ; i < arcStartTimes_.size( ) ; i++ )
        {
            multiArcDynamicsSingleArcSize_.push_back(
                    extendedMultiArcSettings->getSingleArcSettings( ).at( i )->getConventionalStateSize( ) );
            std::cout << "arc " << i << " - multiArcDynamicsSingleArcSize_ = " << multiArcDynamicsSingleArcSize_[ i ] << "\n\n";
//            extendedMultiArcSettings->getSingleArcSettings( ).at( i )->getConventionalStateSize( ) << "\n\n";

        }
        std::cout << "multiArcDynamicsSize_: " << multiArcDynamicsSize_ << "\n\n";
//        std::cout << "multiArcDynamicsSingleArcSize_: " << multiArcDynamicsSingleArcSize_ << "\n\n";
=======
        multiArcDynamicsSingleArcSize_ = extendedMultiArcSettings->getConventionalStateSize( ) / numberOfArcs;
>>>>>>> ea775963
        propagatorSettings_ = std::make_shared< HybridArcPropagatorSettings< StateScalarType> >(
                    originalPopagatorSettings_->getSingleArcPropagatorSettings( )->clone( ), extendedMultiArcSettings );

        // Update estimated parameter vector to extended multi-arc settings
        setExtendedMultiArcParameters( arcStartTimes_ );

        // Create multi-arc solver with original parameter set
        extendedMultiArcSettings->getOutputSettings( )->setClearNumericalSolutions( false );
        extendedMultiArcSettings->getOutputSettings( )->setIntegratedResult( false );

        originalMultiArcSolver_ = std::make_shared< MultiArcVariationalEquationsSolver< StateScalarType, TimeType > >(
                    bodies, originalPopagatorSettings_->getMultiArcPropagatorSettings( ),
                    originalMultiArcParametersToEstimate_, false );

        // Create variational equations solvers for single- and multi-arc
        singleArcSolver_ = std::make_shared< SingleArcVariationalEquationsSolver< StateScalarType, TimeType > >(
<<<<<<< HEAD
                    bodies, singleArcIntegratorSettings_, propagatorSettings_->getSingleArcPropagatorSettings( ),
                    singleArcParametersToEstimate_, integrateDynamicalAndVariationalEquationsConcurrently,
                    std::shared_ptr< numerical_integrators::IntegratorSettings< double > >( ),
                    false, false, true );
=======
                    bodies, originalPopagatorSettings_->getSingleArcPropagatorSettings( ),
                    singleArcParametersToEstimate_, false );
>>>>>>> ea775963
        multiArcSolver_ = std::make_shared< MultiArcVariationalEquationsSolver< StateScalarType, TimeType > >(
                    bodies, extendedMultiArcSettings,
                    multiArcParametersToEstimate_, false );

        for( unsigned int i = 0; i < multiArcSolver_->getDynamicsStateDerivatives( ).size( ); i++ )
        {
            multiArcSolver_->getDynamicsStateDerivatives( ).at( i )->getVariationalEquationsCalculator( )->suppressParameterCoupling(
                        propagatorSettings_->getSingleArcPropagatorSettings( )->getPropagatedStateSize( ) );
        }
        std::cout << "suppress parameter coupling: " << propagatorSettings_->getSingleArcPropagatorSettings( )->getPropagatedStateSize( ) << "\n\n";

        // Create function to retrieve single-arc initial states for extended multi-arc
        std::shared_ptr< TranslationalStatePropagatorSettings< StateScalarType > > singleArcPropagationSettings =
                std::dynamic_pointer_cast< TranslationalStatePropagatorSettings< StateScalarType > >(
                    propagatorSettings_->getSingleArcPropagatorSettings( ) );
        if( singleArcPropagationSettings == nullptr )
        {
            throw std::runtime_error( "Error when making HybridArcVariationalEquationsSolver, input single arc is not translational" );
        }

        initialStatesFromSingleArcPropagation_ = std::bind(
                    &getInitialStatesOfBodiesFromFrameManager< TimeType, StateScalarType >,
                    singleArcPropagationSettings->bodiesToIntegrate_,
                    singleArcPropagationSettings->centralBodies_,
                    bodies, std::placeholders::_1, createFrameManager( bodies.getMap( ) ) );


        // Propagate dynamical equations if requested
        if( integrateEquationsOnCreation )
        {
            if( integrateDynamicalAndVariationalEquationsConcurrently )
            {
                integrateVariationalAndDynamicalEquations( propagatorSettings_->getInitialStates( ) , 1 );
            }
            else
            {
                integrateVariationalAndDynamicalEquations( propagatorSettings_->getInitialStates( ), 0 );
            }
        }
    }

    //! Destructor
    ~HybridArcVariationalEquationsSolver( ){ }

    //! Function to integrate variational equations and equations of motion.
    /*!
     *  Function to integrate variational equations and equations of motion. At the end of this function,
     *  the stateTransitionInterface_ is reset with the new state transition and sensitivity matrices. If dynamical
     *  solution is to be processed, the environment is also updated to the new solution.
     *  \param initialStateEstimate Initial statez of the equations of motion that is to be used (in same order as in
     *  parametersToEstimate_). The initial states of single and multi-arcs propagations are concatenated into a single
     *  vector.
     *  \param integrateEquationsConcurrently Variable determining whether the equations of motion are to be
     *  propagated concurrently with variational equations of motion (if true), or before variational equations (if false).
     */
    void integrateVariationalAndDynamicalEquations(
            const VectorType& initialStateEstimate, const bool integrateEquationsConcurrently )
    {
<<<<<<< HEAD

        std::cout << "initial state estimate: " << initialStateEstimate.transpose( ) << "\n\n";

        // Reset initial time and propagate multi-arc equations
        singleArcIntegratorSettings_->initialTime_ = singleArcInitialTime_;

//        std::cout<<"Integrating single arc "<<std::endl;
=======
>>>>>>> ea775963
        singleArcSolver_->integrateVariationalAndDynamicalEquations(
                    initialStateEstimate.block( 0, 0, singleArcDynamicsSize_, 1 ),
                    integrateEquationsConcurrently );
        // Extract single arc state to update multi-arc initial states
<<<<<<< HEAD
        multiArcIntegratorSettings_->initialTime_ = arcStartTimes_.at( 0 );
        std::cout << "getInitialStates - before reset: " << propagatorSettings_->getMultiArcPropagatorSettings( )->getInitialStates( ).transpose( ) << "\n\n";
=======
>>>>>>> ea775963
        resetMultiArcInitialStates(
                    initialStateEstimate.block( singleArcDynamicsSize_, 0, multiArcDynamicsSize_, 1 ) );
        std::cout << "getInitialStates - after reset: " << propagatorSettings_->getMultiArcPropagatorSettings( )->getInitialStates( ).transpose( ) << "\n\n";

        // Reset initial time and propagate single-arc equations
        multiArcSolver_->integrateVariationalAndDynamicalEquations(
                    propagatorSettings_->getMultiArcPropagatorSettings( )->getInitialStates( ),
                    integrateEquationsConcurrently );

        copyExtendedMultiArcInitialStatesToOriginalSettins( );

        // Extract multi-arc solution of dynamics, and remove the single arc bodies from the map.
        std::vector< std::map< TimeType, VectorType > > numericalMultiArcSolution  =
                multiArcSolver_->getDynamicsSimulator( )->getEquationsOfMotionNumericalSolution( );
        std::vector< std::map< TimeType, Eigen::VectorXd > > dependentVariableHistory  =
                multiArcSolver_->getDynamicsSimulator( )->getDependentVariableHistory( );

        removeSingleArcBodiesFromMultiArcSolultion( numericalMultiArcSolution );



        // Reset original multi-arc bodies' dynamicss
        originalMultiArcSolver_->getDynamicsSimulator( )->manuallySetAndProcessRawNumericalEquationsOfMotionSolution(
                    numericalMultiArcSolution, dependentVariableHistory, originalPopagatorSettings_->getOutputSettings( )->getSetIntegratedResult( ) );

        // Create state transition matrix if not yet created.
        if( stateTransitionInterface_ == nullptr )
        {
            if( std::dynamic_pointer_cast< SingleArcCombinedStateTransitionAndSensitivityMatrixInterface >(
                        singleArcSolver_->getStateTransitionMatrixInterface( ) ) == nullptr )
            {
                throw std::runtime_error( "Error when making hybrid state transition/sensitivity interface, single-arc input is nullptr" );
            }

            if( std::dynamic_pointer_cast< MultiArcCombinedStateTransitionAndSensitivityMatrixInterface >(
                        multiArcSolver_->getStateTransitionMatrixInterface( ) ) == nullptr )
            {
                throw std::runtime_error( "Error when making hybrid state transition/sensitivity interface, multi-arc input is nullptr" );
            }

            stateTransitionInterface_ = std::make_shared< HybridArcCombinedStateTransitionAndSensitivityMatrixInterface >(
                        std::dynamic_pointer_cast< SingleArcCombinedStateTransitionAndSensitivityMatrixInterface >(
                            singleArcSolver_->getStateTransitionMatrixInterface( ) ),
                        std::dynamic_pointer_cast< MultiArcCombinedStateTransitionAndSensitivityMatrixInterface >(
                            multiArcSolver_->getStateTransitionMatrixInterface( ) ) );
        }
    }

    //! Function to integrate equations of motion only.
    /*!
     *  Function to integrate equations of motion only.  If dynamical
     *  solution is to be processed, the environment is also updated to the new solution.
     *  \param initialStateEstimate Initial state of the equations of motion that is to be used (in same order as in
     *  parametersToEstimate_). The initial states of single and multi-arcs propagations are concatenated into a single
     *  vector.
     */
    void integrateDynamicalEquationsOfMotionOnly(
            const Eigen::Matrix< StateScalarType, Eigen::Dynamic, 1 >& initialStateEstimate )
    {
        // Reset initial time and propagate multi-arc equations
        singleArcSolver_->integrateDynamicalEquationsOfMotionOnly(
                    initialStateEstimate.block( 0, 0, singleArcDynamicsSize_, 1 ) );

        // Extract single arc state to update multi-arc initial states
        resetMultiArcInitialStates(
                    initialStateEstimate.block( singleArcDynamicsSize_, 0, multiArcDynamicsSize_, 1 ) );

        // Reset initial time and propagate single-arc equations
        multiArcSolver_->integrateDynamicalEquationsOfMotionOnly(
                    propagatorSettings_->getMultiArcPropagatorSettings( )->getInitialStates( ) );

        copyExtendedMultiArcInitialStatesToOriginalSettins( );

        // Extract multi-arc solution of dynamics, and remove the single arc bodies from the map.
        std::vector< std::map< TimeType, VectorType > > numericalMultiArcSolution  =
                multiArcSolver_->getDynamicsSimulator( )->getEquationsOfMotionNumericalSolution( );
        std::vector< std::map< TimeType, Eigen::VectorXd > > dependentVariableHistory  =
                multiArcSolver_->getDynamicsSimulator( )->getDependentVariableHistory( );

        removeSingleArcBodiesFromMultiArcSolultion( numericalMultiArcSolution );

        // Reset original multi-arc bodies' dynamics
        originalMultiArcSolver_->getDynamicsSimulator( )->manuallySetAndProcessRawNumericalEquationsOfMotionSolution(
                    numericalMultiArcSolution, dependentVariableHistory,  originalPopagatorSettings_->getOutputSettings( )->getSetIntegratedResult( ) );

    }

    //! Function to reset parameter estimate and re-integrate equations of motion and, if desired, variational equations.
    /*!
     *  Function to reset parameter estimate and re-integrate equations of motion and, if desired, variational equations
     *  using the new physical parameters/body initial states.
     *  \param newParameterEstimate New estimate of parameters that are to be estimated, in same order as defined
     *  in parametersToEstimate_ member.
     *  \param areVariationalEquationsToBeIntegrated Boolean defining whether the variational equations are to be
     *  reintegrated with the new parameter values.
     */
    void resetParameterEstimate( const Eigen::Matrix< StateScalarType, Eigen::Dynamic, 1 > newParameterEstimate,
                                 const bool areVariationalEquationsToBeIntegrated = true )
    {
        std::cout << "CALL TO FUNCTION resetParameterEstimate" << "\n\n";
        std::cout << "BEFORE RESET - original propagator settings states: " << originalPopagatorSettings_->getInitialStates( ).transpose( ) << "\n\n";
        std::cout << "BEFORE RESET - propagator settings states: " << propagatorSettings_->getInitialStates( ).transpose( ) << "\n\n";
        // Reset values of parameters.
        parametersToEstimate_->template resetParameterValues< StateScalarType >( newParameterEstimate );
//        std::cout << "getInitialStateVectorOfBodiesToEstimate: " << estimatable_parameters::getInitialStateVectorOfBodiesToEstimate( parametersToEstimate_ ).transpose( ) << "\n\n";
//        originalPopagatorSettings_->resetInitialStates(
//                    estimatable_parameters::getInitialStateVectorOfBodiesToEstimate( parametersToEstimate_ ) );

//        std::cout << "test original hybrid propagator: " << originalPopagatorSettings_->getInitialStates( ).transpose( ) << "\n\n";
        simulation_setup::setInitialStateVectorFromParameterSet< StateScalarType >( parametersToEstimate_, originalPopagatorSettings_ );
        std::cout << "test set initial state vector hybrid propagator: " << originalPopagatorSettings_->getInitialStates( ).transpose( ) << "\n\n";

        propagatorSettings_->getSingleArcPropagatorSettings( )->resetInitialStates(
                    newParameterEstimate.segment( 0, singleArcDynamicsSize_ ) );
        std::cout << "single-arc initial state: " << newParameterEstimate.segment( 0, singleArcDynamicsSize_ ).transpose( ) << "\n\n";
        Eigen::Matrix< StateScalarType, Eigen::Dynamic, 1 > totalMultiArcInitialState =
                propagatorSettings_->getMultiArcPropagatorSettings( )->getInitialStates( );
        std::cout << "totalMultiArcInitialState size: " << totalMultiArcInitialState.size( ) << "\n\n";

<<<<<<< HEAD
        Eigen::VectorXd newInitialStatesOriginalPropagatorSettings = originalPopagatorSettings_->getInitialStates( );

        unsigned int counterFullArcWiseIndex = 0;
        unsigned int counterOriginalArcWiseIndex = 0;
        for( unsigned int i = 0; i < arcStartTimes_.size( ); i++ )
=======
        for( unsigned int i = 0; i < propagatorSettings_->getMultiArcPropagatorSettings( )->getSingleArcSettings( ).size( ); i++ )
>>>>>>> ea775963
        {
            std::cout << "counter arc-wise index: " << counterFullArcWiseIndex << "\n\n";
            std::cout << "counter total arc-wise index: " << counterOriginalArcWiseIndex << "\n\n";
            std::cout << "multi-arc dynamic size: " << originalMultiArcDynamicsSingleArcSize_.at( i ) << "\n\n";
            totalMultiArcInitialState.segment( counterFullArcWiseIndex, singleArcDynamicsSize_ ) = TUDAT_NAN * Eigen::VectorXd::Ones( singleArcDynamicsSize_ );
            totalMultiArcInitialState.segment(
                    counterFullArcWiseIndex /*i * multiArcDynamicsSingleArcSize_.at( i )*/ + singleArcDynamicsSize_,
                    originalMultiArcDynamicsSingleArcSize_.at( i ) ) =
                    newInitialStatesOriginalPropagatorSettings.segment(
                        singleArcDynamicsSize_ + counterOriginalArcWiseIndex /*i * originalMultiArcDynamicsSingleArcSize_.at( i )*/, originalMultiArcDynamicsSingleArcSize_.at( i )  );

            counterFullArcWiseIndex += multiArcDynamicsSingleArcSize_.at( i );
            counterOriginalArcWiseIndex += originalMultiArcDynamicsSingleArcSize_.at( i );

        }
        std::cout << "multi-arc initial state: " << totalMultiArcInitialState.transpose( ) << "\n\n";
        propagatorSettings_->getMultiArcPropagatorSettings( )->resetInitialStates( totalMultiArcInitialState );
        propagatorSettings_->setInitialStatesFromConstituents( );

        std::cout << "AFTER RESET - original propagator settings states: " << originalPopagatorSettings_->getInitialStates( ).transpose( ) << "\n\n";
        std::cout << "AFTER RESET - propagator settings states: " << propagatorSettings_->getInitialStates( ).transpose( ) << "\n\n";

        // Reset parameters for arc-wise parameters in both originalMultiArcSolver_ and multiArcSolver_
        for ( unsigned int i = 0 ; i < arcStartTimes_.size( ) ; i++ )
        {
            std::cout << "arc " << i << "\n\n";
            std::cout << "test original multi-arc solver parameters before reset: " << originalMultiArcSolver_->getArcWiseParametersToEstimate( ).at( i )
            ->template getFullParameterValues< double >( ).transpose( ) << "\n\n";
            Eigen::VectorXd newParametersValues = originalPopagatorSettings_->getMultiArcPropagatorSettings( )->getSingleArcSettings( ).at( i )->getInitialStates( );
            Eigen::VectorXd newArcWiseParametersValues = originalMultiArcSolver_->getArcWiseParametersToEstimate( ).at( i )->template getFullParameterValues< double >( );
            newArcWiseParametersValues.segment( 0, newParametersValues.size( ) ) = newParametersValues;
            originalMultiArcSolver_->getArcWiseParametersToEstimate( ).at( i )->template resetParameterValues( newArcWiseParametersValues );
            std::cout << "test original multi-arc solver parameters after reset: " << originalMultiArcSolver_->getArcWiseParametersToEstimate( ).at( i )
            ->template getFullParameterValues< double >( ).transpose( ) << "\n\n";

            std::cout << "test multi-arc solver parameters before reset: " << multiArcSolver_->getArcWiseParametersToEstimate( ).at( i )
                    ->template getFullParameterValues< double >( ).transpose( ) << "\n\n";
            Eigen::VectorXd newFullParametersValues = propagatorSettings_->getMultiArcPropagatorSettings( )->getSingleArcSettings( ).at( i )->getInitialStates( );
            Eigen::VectorXd newFullArcWiseParametersValues = multiArcSolver_->getArcWiseParametersToEstimate( ).at( i )->template getFullParameterValues< double >( );
            newFullArcWiseParametersValues.segment( 0, newFullParametersValues.size( ) ) = newFullParametersValues;
            multiArcSolver_->getArcWiseParametersToEstimate( ).at( i )->template resetParameterValues( newFullArcWiseParametersValues );
            std::cout << "test multi-arc solver parameters after reset: " << multiArcSolver_->getArcWiseParametersToEstimate( ).at( i )
                    ->template getFullParameterValues< double >( ).transpose( ) << "\n\n";
        }

        // Check if re-integration of variational equations is requested
        if( areVariationalEquationsToBeIntegrated )
        {
            // Integrate variational and state equations.
            this->integrateVariationalAndDynamicalEquations( propagatorSettings_->getInitialStates( ), 1 );
        }
        else
        {
            this->integrateDynamicalEquationsOfMotionOnly( propagatorSettings_->getInitialStates( ) );
        }
    }

    //! Function to retrieve propagator settings used for equations of motion
    /*!
     * Function to retrieve propagator settings used for equations of motion
     * \return Propagator settings used for equations of motion
     */
    std::shared_ptr< HybridArcPropagatorSettings< StateScalarType > > getPropagatorSettings( )
    {
        return propagatorSettings_;
    }

    //! Function to retrieve the dynamics simulator object (as base-class pointer)
    /*!
     * Function to retrieve the dynamics simulator object (as base-class pointer). This function is not yet implemented
     * in hybric-arc model, as no single DynamicsSimulator model is used. Calling this function throws an error
     * \return Dynamics simulator object (as base-class pointer)
     */
    virtual std::shared_ptr< DynamicsSimulator< StateScalarType, TimeType > > getDynamicsSimulatorBase( )
    {
        throw std::runtime_error( "Error, getDynamicsSimulatorBase not implemented in hyrbid arc propagator" );
    }


    std::shared_ptr< MultiArcVariationalEquationsSolver< StateScalarType, TimeType > > getMultiArcSolver( )
    {
        return multiArcSolver_;
    }

    //! Object to solve single-arc variational equations.
    std::shared_ptr< SingleArcVariationalEquationsSolver< StateScalarType, TimeType > > getSingleArcSolver( )
    {
        return singleArcSolver_;
    }

protected:

    //! Function to set and process the arc start times of the multi-arc propagation
    /*!
     * Function to set and process the arc start times of the multi-arc propagation
     * \param arcStartTimes Arc start times of the multi-arc propagation
     */
    void setExtendedMultiArcParameters( const std::vector< double >& arcStartTimes )
    {
        // Retrieve and set original single and multi-arc parameter set
        singleArcParametersToEstimate_ = createEstimatableParameterSetArcSubSet( parametersToEstimate_, true );
        originalMultiArcParametersToEstimate_ = createEstimatableParameterSetArcSubSet( parametersToEstimate_, false );

        std::vector< std::shared_ptr< estimatable_parameters::EstimatableParameter<
                Eigen::Matrix< StateScalarType, Eigen::Dynamic, 1 > > > >
                singleArcParameters = parametersToEstimate_->getEstimatedSingleArcInitialStateParameters( );
        std::vector< std::shared_ptr< estimatable_parameters::EstimatableParameter<
                Eigen::Matrix< StateScalarType, Eigen::Dynamic, 1 > > > >
                originalMultiArcParameters = parametersToEstimate_->getEstimatedMultiArcInitialStateParameters( );

        // Get multi-arc parameters associated with estimated single-arc parameters
        std::vector< std::shared_ptr< estimatable_parameters::EstimatableParameter<
                Eigen::Matrix< StateScalarType, Eigen::Dynamic, 1 > > > > extendedMultiArcParameters;
        for( unsigned int i = 0; i < singleArcParameters.size( ); i++ )
        {
            extendedMultiArcParameters.push_back(
                        simulation_setup::getAssociatedMultiArcParameter( singleArcParameters.at( i ), arcStartTimes ) );
        }

        // Add original multi-arc parameters
        for( unsigned int i = 0; i < originalMultiArcParameters.size( ); i++ )
        {
            extendedMultiArcParameters.push_back( originalMultiArcParameters.at( i ) );
        }

        // Create multi-arc parameter set with single-arc parameters extended into multi-arc
        multiArcParametersToEstimate_ = std::make_shared< estimatable_parameters::EstimatableParameterSet< StateScalarType > >(
                    parametersToEstimate_->getEstimatedDoubleParameters( ),
                    parametersToEstimate_->getEstimatedVectorParameters( ),
                    extendedMultiArcParameters );
        std::cout << "TEST: " << "\n\n";
        estimatable_parameters::printEstimatableParameterEntries( multiArcParametersToEstimate_ );
    }

    //! Function to reset the initial multi-arc states
    /*!
     * Function to reset the initial multi-arc states
     * \param manualMultiArcStates New multi-arc states
     */
    void resetMultiArcInitialStates(
            const VectorType& manualMultiArcStates )
    {
        std::cout << "manualMultiArcStates: " << manualMultiArcStates.transpose( ) << "\n\n";
        std::cout << "size manualMultiArcStates: " << manualMultiArcStates.size( ) << "\n\n";

        // Retrieve full multi-arc initial states, with single-arc bodies not (correctly) set
        std::vector< VectorType > arcInitialStates =
                propagatorSettings_->getMultiArcPropagatorSettings( )->getInitialStateList( );

        // Retrieve single-arc states from ephemerides
        int currentArcSize = 0;
        int indexMultiArcState = 0;
        for( unsigned int i = 0; i < arcInitialStates.size( ); i++ )
        {
            currentArcSize = arcInitialStates[ i ].rows( );
            std::cout << "currentArcSize: " << currentArcSize << "\n\n";
            std::cout << "singleArcDynamicsSize_" << singleArcDynamicsSize_ << "\n\n";
            arcInitialStates[ i ].segment( 0, singleArcDynamicsSize_ ) =
                    initialStatesFromSingleArcPropagation_( arcStartTimes_.at( i ) );
            std::cout << "new single arc initial state:" << initialStatesFromSingleArcPropagation_( arcStartTimes_.at( i ) ).transpose( ) << "\n\n";

            std::cout << "currentArcSize - singleArcDynamicsSize_: " << currentArcSize - singleArcDynamicsSize_ << "\n\n";
            std::cout << "i * currentArcSize + singleArcDynamicsSize_: " << i * currentArcSize + singleArcDynamicsSize_ << "\n\n";
            arcInitialStates[ i ].segment( singleArcDynamicsSize_, currentArcSize - singleArcDynamicsSize_ ) =
                    manualMultiArcStates.segment( indexMultiArcState /*i * currentArcSize*/ + singleArcDynamicsSize_, currentArcSize - singleArcDynamicsSize_ );
            indexMultiArcState += currentArcSize;
        }

        // Reset initial multi-arc states in propagator settings and estimated parameters
        propagatorSettings_->getMultiArcPropagatorSettings( )->resetInitialStatesList( arcInitialStates );
        propagatorSettings_->setInitialStatesFromConstituents( );
    }

    //! Function that removes the single-arc body data from propagation results before processing data
    /*!
     * Function that removes the single-arc body data from propagation results before processing data
     * \param numericalMultiArcSolution Full numerical solution of single and multi-arc bodies.
     */
    void removeSingleArcBodiesFromMultiArcSolultion(
            std::vector< std::map< TimeType, VectorType > >& numericalMultiArcSolution )
    {
        // Iterate over all arcs
        std::cout << "size numerical multi-arc solution: " << numericalMultiArcSolution.size( ) << "\n\n";
        for( unsigned int i = 0; i < numericalMultiArcSolution.size( ); i++ )
        {
            // Iterate over all times and remove single-arc bodies from solution
            for( typename std::map< TimeType, VectorType >::iterator mapIterator = numericalMultiArcSolution[ i ].begin( );
                 mapIterator != numericalMultiArcSolution[ i ].end( ); mapIterator++ )
            {
                VectorType fullVector = mapIterator->second;numericalMultiArcSolution[ i ][ mapIterator->first ] =
                        fullVector.segment( singleArcDynamicsSize_, originalMultiArcDynamicsSingleArcSize_.at( i ) );
            }
        }
    }

    //! Update original propagator settings
    void copyExtendedMultiArcInitialStatesToOriginalSettins( )
    {
        std::vector< VectorType > extendedMultiArcInitialStates =
                propagatorSettings_->getMultiArcPropagatorSettings( )->getInitialStateList( );
        std::vector< VectorType > originalMultiArcInitialStates =
                originalPopagatorSettings_->getMultiArcPropagatorSettings( )->getInitialStateList( );
        std::cout << "size extendedMultiArcInitialStates: " << extendedMultiArcInitialStates.size( ) << "\n\n";
        for( unsigned int i = 0; i < extendedMultiArcInitialStates.size( ); i++ )
        {
            originalMultiArcInitialStates[ i ] = extendedMultiArcInitialStates.at( i ).segment(
                        singleArcDynamicsSize_, originalMultiArcDynamicsSingleArcSize_.at( i ) );
        }

        originalPopagatorSettings_->getMultiArcPropagatorSettings( )->resetInitialStatesList( originalMultiArcInitialStates );
        originalPopagatorSettings_->setInitialStatesFromConstituents( );
    }

    //! Object to solve multi-arc variational equations (multi-arc bodies only).
    std::shared_ptr< MultiArcVariationalEquationsSolver< StateScalarType, TimeType > > originalMultiArcSolver_;

    //! Object to solve single-arc variational equations.
    std::shared_ptr< SingleArcVariationalEquationsSolver< StateScalarType, TimeType > > singleArcSolver_;

    //! Object to solve multi-arc variational equations (single- and multi-arc bodies).
    std::shared_ptr< MultiArcVariationalEquationsSolver< StateScalarType, TimeType > > multiArcSolver_;

    //! Propagator settings, with single- and multi-arc separately
    std::shared_ptr< HybridArcPropagatorSettings< StateScalarType > > originalPopagatorSettings_;

    //! Propagator settings, with single-arc bodies added to multi-arc list
    std::shared_ptr< HybridArcPropagatorSettings< StateScalarType > > propagatorSettings_;

    //! Settings to be used for integrator
    std::shared_ptr< numerical_integrators::IntegratorSettings< TimeType > > singleArcIntegratorSettings_;

    std::shared_ptr< numerical_integrators::IntegratorSettings< TimeType > > multiArcIntegratorSettings_;

    //! Size of estimated single-arc dynamical parameters
    int singleArcDynamicsSize_;

    //! Vector containing, for each arc, the size of original estimated multi-arc dynamical parameters
    std::vector< int > originalMultiArcDynamicsSingleArcSize_;

    //! Total size of original estimated multi-arc dynamical parameters
    int originalMultiArcDynamicsSize_;

    //! Size of single arc of extended estimated multi-arc dynamical parameters
    int multiArcDynamicsSize_;

    //! Vector containing, for each arc, the total size of extended estimated multi-arc dynamical parameters
    std::vector< int > multiArcDynamicsSingleArcSize_;

    //! Estimated parameter set with single-arc dynamical parameters only
    std::shared_ptr< estimatable_parameters::EstimatableParameterSet< StateScalarType > > singleArcParametersToEstimate_ ;

    //! Estimated parameter set with original multi-arc dynamical parameters only
    std::shared_ptr< estimatable_parameters::EstimatableParameterSet< StateScalarType > > originalMultiArcParametersToEstimate_;

    //! Estimated parameter set with extended multi-arc dynamical parameters only
    std::shared_ptr< estimatable_parameters::EstimatableParameterSet< StateScalarType > > multiArcParametersToEstimate_ ;

    //! Times at which arcs for multi-arc solution start
    std::vector< double > arcStartTimes_;

    //! Function that retrieves the single-arc bodies' initial states as a function of time
    /*!
     *  Function that retrieves the single-arc bodies' initial states as a function of time, is used to update the multi-arc
     *  initial states after the single-arc propagation
     */
    std::function< Eigen::Matrix< StateScalarType, Eigen::Dynamic, 1 >( const double ) >initialStatesFromSingleArcPropagation_;

    double singleArcInitialTime_;

};

//extern template class VariationalEquationsSolver< double, double >;
//extern template class SingleArcVariationalEquationsSolver< double, double >;
//extern template class MultiArcVariationalEquationsSolver< double, double >;
//extern template class HybridArcVariationalEquationsSolver< double, double >;

//#if( TUDAT_BUILD_WITH_EXTENDED_PRECISION_PROPAGATION_TOOLS )
//extern template class VariationalEquationsSolver< long double, double >;
//extern template class VariationalEquationsSolver< double, Time >;
//extern template class VariationalEquationsSolver< long double, Time >;

//extern template class SingleArcVariationalEquationsSolver< long double, double >;
//extern template class SingleArcVariationalEquationsSolver< double, Time >;
//extern template class SingleArcVariationalEquationsSolver< long double, Time >;

//extern template class MultiArcVariationalEquationsSolver< long double, double >;
//extern template class MultiArcVariationalEquationsSolver< double, Time >;
//extern template class MultiArcVariationalEquationsSolver< long double, Time >;

//extern template class HybridArcVariationalEquationsSolver< long double, double >;
//extern template class HybridArcVariationalEquationsSolver< double, Time >;
//extern template class HybridArcVariationalEquationsSolver< long double, Time >;

//#endif

} // namespace propagators

} // namespace tudat




#endif // TUDAT_VARIATIONALEQUATIONSSOLVER_H<|MERGE_RESOLUTION|>--- conflicted
+++ resolved
@@ -463,15 +463,12 @@
 template< typename StateScalarType = double, typename TimeType = double >
 bool checkMultiArcPropagatorSettingsAndParameterEstimationConsistency(
         const std::shared_ptr< MultiArcPropagatorSettings< StateScalarType > > propagatorSettings,
-<<<<<<< HEAD
         const std::shared_ptr< estimatable_parameters::EstimatableParameterSet< StateScalarType > > parametersToEstimate,
         const std::vector< double > arcStartTimes,
         std::map< int, std::vector< std::string > >& estimatedBodiesPerArc,
         std::map< int, std::map< std::string, int > >& arcIndicesPerBody,
         bool& areEstimatedBodiesDifferentPerArc )
-=======
-        const std::shared_ptr< estimatable_parameters::EstimatableParameterSet< StateScalarType > > parametersToEstimate )
->>>>>>> ea775963
+
 {
     bool isInputConsistent = true;
 
@@ -518,7 +515,7 @@
                 ArcWiseInitialTranslationalStateParameter< StateScalarType > >(
                     parameterIterator->second )->getArcStartTimes( );
 
-<<<<<<< HEAD
+//<<<<<<< HEAD
         // Check that each arc has at least one body whose state is to be estimated.
         for ( unsigned int i = 0 ; i < parameterArcStartTimes.size( ) ; i++ )
         {
@@ -528,20 +525,20 @@
             {
                 if( std::fabs( arcStartTimes.at( j ) - parameterArcStartTimes.at( i ) ) <
                     std::max( 4.0 * parameterArcStartTimes.at( i ) * std::numeric_limits< double >::epsilon( ), 1.0E-12 ) )
-=======
-        // Check if arc times are (almost) exactly the same
-        if( propagatorSettings->getSingleArcSettings( ).size( ) != parameterArcStartTimes.size( ) )
-        {
-            isInputConsistent = false;
-            throw std::runtime_error( "Error, arc times for " + parameterIterator->first + " have incompatible size with estimation" );
-        }
-        else
-        {
-            for( unsigned int i = 0; i < propagatorSettings->getSingleArcSettings( ).size( ); i++ )
-            {
-                if( std::fabs( propagatorSettings->getSingleArcSettings( ).at( i )->getInitialTime( ) - parameterArcStartTimes.at( i ) ) >
-                        std::max( 4.0 * parameterArcStartTimes.at( i ) * std::numeric_limits< double >::epsilon( ), 1.0E-12 ) )
->>>>>>> ea775963
+//=======
+//        // Check if arc times are (almost) exactly the same
+//        if( propagatorSettings->getSingleArcSettings( ).size( ) != parameterArcStartTimes.size( ) )
+//        {
+//            isInputConsistent = false;
+//            throw std::runtime_error( "Error, arc times for " + parameterIterator->first + " have incompatible size with estimation" );
+//        }
+//        else
+//        {
+//            for( unsigned int i = 0; i < propagatorSettings->getSingleArcSettings( ).size( ); i++ )
+//            {
+//                if( std::fabs( propagatorSettings->getSingleArcSettings( ).at( i )->getInitialTime( ) - parameterArcStartTimes.at( i ) ) >
+//                        std::max( 4.0 * parameterArcStartTimes.at( i ) * std::numeric_limits< double >::epsilon( ), 1.0E-12 ) )
+//>>>>>>> feature/consistent_propagation_settings
                 {
                     detectedArc = true;
                     indexDetectedArc = j;
@@ -1263,12 +1260,12 @@
             throw std::runtime_error( "Error when making multi-arc variational equations solver, input is single-arc" );
         }
         checkMultiArcPropagatorSettingsAndParameterEstimationConsistency(
-<<<<<<< HEAD
-                    propagatorSettings_, parametersToEstimate, arcStartTimes, estimatedBodiesPerArc_, arcIndicesPerBody_,
+//<<<<<<< HEAD
+                    propagatorSettings_, parametersToEstimate, propagatorSettings->getArcStartTimes( ), estimatedBodiesPerArc_, arcIndicesPerBody_,
                     areEstimatedBodiesDifferentPerArc_ );
-=======
-                    propagatorSettings_, parametersToEstimate );
->>>>>>> ea775963
+//=======
+//                    propagatorSettings_, parametersToEstimate );
+//>>>>>>> feature/consistent_propagation_settings
 
         if ( areEstimatedBodiesDifferentPerArc_ && resetMultiArcDynamicsAfterPropagation_ )
         {
@@ -1278,7 +1275,8 @@
 
         arcWiseParametersToEstimate_.clear( );
 //        getParametersToEstimatePerArc( parametersToEstimate, arcWiseParametersToEstimate_, estimatedBodiesPerArc_ );
-        getParametersToEstimatePerArcTest( parametersToEstimate, arcWiseParametersToEstimate_, arcStartTimes, estimatedBodiesPerArc_, arcIndicesPerBody_ );
+        getParametersToEstimatePerArcTest( parametersToEstimate, arcWiseParametersToEstimate_,
+                                           propagatorSettings->getArcStartTimes( ), estimatedBodiesPerArc_, arcIndicesPerBody_ );
 
 
         parameterVectorSize_ = 0.0; // estimatable_parameters::getSingleArcParameterSetSize( parametersToEstimate );
@@ -1332,24 +1330,24 @@
         // Integrate variational equations from initial state estimate.
         if( integrateEquationsOnCreation )
         {
-<<<<<<< HEAD
-            if( integrateDynamicalAndVariationalEquationsConcurrently )
-            {
-                std::cout << "TEST" << "\n\n";
-                std::vector< Eigen::Matrix< StateScalarType, Eigen::Dynamic, 1 > > test = propagatorSettings_->getInitialStateList( );
-                for ( unsigned int k = 0 ; k < test.size( ) ; k++ )
-                {
-                    std::cout << k << ": getInitialStateList( ):" << test[ k ].transpose( ) << "\n\n";
-                }
-                integrateVariationalAndDynamicalEquations( propagatorSettings_->getInitialStateList( ), 1 );
-            }
-            else
-            {
-                integrateVariationalAndDynamicalEquations( propagatorSettings_->getInitialStateList( ), 0 );
-            }
-=======
+//<<<<<<< HEAD
+//            if( integrateDynamicalAndVariationalEquationsConcurrently )
+//            {
+//                std::cout << "TEST" << "\n\n";
+//                std::vector< Eigen::Matrix< StateScalarType, Eigen::Dynamic, 1 > > test = propagatorSettings_->getInitialStateList( );
+//                for ( unsigned int k = 0 ; k < test.size( ) ; k++ )
+//                {
+//                    std::cout << k << ": getInitialStateList( ):" << test[ k ].transpose( ) << "\n\n";
+//                }
+//                integrateVariationalAndDynamicalEquations( propagatorSettings_->getInitialStateList( ), 1 );
+//            }
+//            else
+//            {
+//                integrateVariationalAndDynamicalEquations( propagatorSettings_->getInitialStateList( ), 0 );
+//            }
+//=======
             integrateVariationalAndDynamicalEquations( propagatorSettings_->getInitialStateList( ) , 1 );
->>>>>>> ea775963
+//>>>>>>> feature/consistent_propagation_settings
         }
 
     }
@@ -1499,21 +1497,21 @@
             // Integrate equations for all arcs.
             for( int i = 0; i < numberOfArcs_; i++ )
             {
-<<<<<<< HEAD
-                std::cout<<"Integrating arc "<< i + 1 << " of " << numberOfArcs_ << std::endl;
-
+//<<<<<<< HEAD
+//                std::cout<<"Integrating arc "<< i + 1 << " of " << numberOfArcs_ << std::endl;
+
+//                // Retrieve integrator settings, and ensure correct initial time.
+//                std::shared_ptr< numerical_integrators::IntegratorSettings< TimeType > > integratorSettings =
+//                        singleArcDynamicsSimulators.at( i )->getIntegratorSettings( );
+//                integratorSettings->initialTime_ = arcStartTimes_.at( i );
+//                std::cout << "arc start times: " << arcStartTimes_.at( i ) << "\n\n";
+//                std::cout << "arc end times: " << std::dynamic_pointer_cast< FixedTimePropagationTerminationCondition >(
+//                        singleArcDynamicsSimulators.at( i )->getPropagationTerminationCondition( ) )->getStopTime( ) << "\n\n";
+//=======
                 // Retrieve integrator settings, and ensure correct initial time.
                 std::shared_ptr< numerical_integrators::IntegratorSettings< TimeType > > integratorSettings =
                         singleArcDynamicsSimulators.at( i )->getIntegratorSettings( );
-                integratorSettings->initialTime_ = arcStartTimes_.at( i );
-                std::cout << "arc start times: " << arcStartTimes_.at( i ) << "\n\n";
-                std::cout << "arc end times: " << std::dynamic_pointer_cast< FixedTimePropagationTerminationCondition >(
-                        singleArcDynamicsSimulators.at( i )->getPropagationTerminationCondition( ) )->getStopTime( ) << "\n\n";
-=======
-                // Retrieve integrator settings, and ensure correct initial time.
-                std::shared_ptr< numerical_integrators::IntegratorSettings< TimeType > > integratorSettings =
-                        singleArcDynamicsSimulators.at( i )->getIntegratorSettings( );
->>>>>>> ea775963
+//>>>>>>> feature/consistent_propagation_settings
 
                 // Set state derivative model to propagate both variational equations and equations of motion
                 singleArcDynamicsSimulators.at( i )->getDynamicsStateDerivative( )->setPropagationSettings(
@@ -1588,7 +1586,7 @@
                             equationsOfMotionNumericalSolutions[ i ], currentEquationsOfMotionNumericalSolutionsRaw,
                             dynamicsStateDerivatives_.at( i ) );
 
-                std::cout << "arc start times: " << arcStartTimes_.at( i ) << "\n\n";
+//                std::cout << "arc start times: " << arcStartTimes_.at( i ) << "\n\n";
 
                 // Save state transition and sensitivity matrix solutions for current arc.
                 setVariationalEquationsSolution(
@@ -1657,7 +1655,7 @@
                 // Retrieve integrator settings, and ensure correct initial time.
                 std::shared_ptr< numerical_integrators::IntegratorSettings< TimeType > > integratorSettings =
                         singleArcDynamicsSimulators.at( i )->getIntegratorSettings( );
-                integratorSettings->initialTime_ = arcStartTimes_.at( i );
+//                integratorSettings->initialTime_ = arcStartTimes_.at( i );
 
                 // Propagate only variational equations
                 singleArcDynamicsSimulators.at( i )->getDynamicsStateDerivative( )->setPropagationSettings(
@@ -1677,12 +1675,8 @@
                 EquationIntegrationInterface< MatrixType, TimeType >::integrateEquations(
                             singleArcDynamicsSimulators.at( i )->getStateDerivativeFunction( ),
                             rawNumericalSolutions, initialVariationalState,
-<<<<<<< HEAD
-                            integratorSettings,
-=======
                             singleArcDynamicsSimulators.at( i )->getInitialPropagationTime( ),
                             singleArcDynamicsSimulators.at( i )->getIntegratorSettings( ),
->>>>>>> ea775963
                             singleArcDynamicsSimulators.at( i )->getPropagationTerminationCondition( ),
                             dummyDependentVariableHistorySolution, dummyCumulativeComputationTimeHistorySolution );
 
@@ -2105,23 +2099,18 @@
         // Get input size of single-arc and input multi-arc
         singleArcDynamicsSize_ = originalPopagatorSettings_->getSingleArcPropagatorSettings( )->getConventionalStateSize( );
         originalMultiArcDynamicsSize_ = originalPopagatorSettings_->getMultiArcPropagatorSettings( )->getConventionalStateSize( );
-<<<<<<< HEAD
-//        originalMultiArcDynamicsSingleArcSize_ = originalPopagatorSettings_->getMultiArcPropagatorSettings( )->getConventionalStateSize( ) /
-//                arcStartTimes_.size( );
+//<<<<<<< HEAD
         for ( unsigned int i = 0 ; i < arcStartTimes_.size( ) ; i++ )
         {
             originalMultiArcDynamicsSingleArcSize_.push_back(
                     originalPopagatorSettings_->getMultiArcPropagatorSettings( )->getSingleArcSettings( ).at( i )->getConventionalStateSize( ) );
             std::cout << "arc " << i << " - originalMultiArcDynamicsSingleArcSize_ = " << originalMultiArcDynamicsSingleArcSize_[ i ] << "\n\n";
-//            originalPopagatorSettings_->getMultiArcPropagatorSettings( )->getSingleArcSettings( ).at( i )->getConventionalStateSize( ) << "\n\n";
-        }
-        std::cout << "singleArcDynamicsSize_: " << singleArcDynamicsSize_ << "\n\n";
-        std::cout << "originalMultiArcDynamicsSize_: " << originalMultiArcDynamicsSize_ << "\n\n";
-//        std::cout << "originalMultiArcDynamicsSingleArcSize_: " << originalMultiArcDynamicsSingleArcSize_ << "\n\n";
-=======
-        originalMultiArcDynamicsSingleArcSize_ =
-                originalPopagatorSettings_->getMultiArcPropagatorSettings( )->getConventionalStateSize( ) / numberOfArcs;
->>>>>>> ea775963
+        }
+
+//=======
+//        originalMultiArcDynamicsSingleArcSize_ =
+//                originalPopagatorSettings_->getMultiArcPropagatorSettings( )->getConventionalStateSize( ) / numberOfArcs;
+//>>>>>>> feature/consistent_propagation_settings
 
         // Create propagator settings with the single arc settings included (at the beginning) in each arc
         std::cout << "create extended multi-arc propagator settings" << "\n\n";
@@ -2132,7 +2121,7 @@
                     numberOfArcs );
 
         multiArcDynamicsSize_ = extendedMultiArcSettings->getConventionalStateSize( );
-<<<<<<< HEAD
+//<<<<<<< HEAD
 //        multiArcDynamicsSingleArcSize_ = extendedMultiArcSettings->getConventionalStateSize( ) / arcStartTimes_.size( );
         for ( unsigned int i = 0 ; i < arcStartTimes_.size( ) ; i++ )
         {
@@ -2144,9 +2133,9 @@
         }
         std::cout << "multiArcDynamicsSize_: " << multiArcDynamicsSize_ << "\n\n";
 //        std::cout << "multiArcDynamicsSingleArcSize_: " << multiArcDynamicsSingleArcSize_ << "\n\n";
-=======
-        multiArcDynamicsSingleArcSize_ = extendedMultiArcSettings->getConventionalStateSize( ) / numberOfArcs;
->>>>>>> ea775963
+//=======
+//        multiArcDynamicsSingleArcSize_ = extendedMultiArcSettings->getConventionalStateSize( ) / numberOfArcs;
+//>>>>>>> feature/consistent_propagation_settings
         propagatorSettings_ = std::make_shared< HybridArcPropagatorSettings< StateScalarType> >(
                     originalPopagatorSettings_->getSingleArcPropagatorSettings( )->clone( ), extendedMultiArcSettings );
 
@@ -2163,15 +2152,15 @@
 
         // Create variational equations solvers for single- and multi-arc
         singleArcSolver_ = std::make_shared< SingleArcVariationalEquationsSolver< StateScalarType, TimeType > >(
-<<<<<<< HEAD
-                    bodies, singleArcIntegratorSettings_, propagatorSettings_->getSingleArcPropagatorSettings( ),
-                    singleArcParametersToEstimate_, integrateDynamicalAndVariationalEquationsConcurrently,
-                    std::shared_ptr< numerical_integrators::IntegratorSettings< double > >( ),
-                    false, false, true );
-=======
+//<<<<<<< HEAD
+//                    bodies, singleArcIntegratorSettings_, propagatorSettings_->getSingleArcPropagatorSettings( ),
+//                    singleArcParametersToEstimate_, integrateDynamicalAndVariationalEquationsConcurrently,
+//                    std::shared_ptr< numerical_integrators::IntegratorSettings< double > >( ),
+//                    false, false, true );
+//=======
                     bodies, originalPopagatorSettings_->getSingleArcPropagatorSettings( ),
                     singleArcParametersToEstimate_, false );
->>>>>>> ea775963
+//>>>>>>> feature/consistent_propagation_settings
         multiArcSolver_ = std::make_shared< MultiArcVariationalEquationsSolver< StateScalarType, TimeType > >(
                     bodies, extendedMultiArcSettings,
                     multiArcParametersToEstimate_, false );
@@ -2230,25 +2219,25 @@
     void integrateVariationalAndDynamicalEquations(
             const VectorType& initialStateEstimate, const bool integrateEquationsConcurrently )
     {
-<<<<<<< HEAD
-
-        std::cout << "initial state estimate: " << initialStateEstimate.transpose( ) << "\n\n";
-
-        // Reset initial time and propagate multi-arc equations
-        singleArcIntegratorSettings_->initialTime_ = singleArcInitialTime_;
-
-//        std::cout<<"Integrating single arc "<<std::endl;
-=======
->>>>>>> ea775963
+//<<<<<<< HEAD
+
+//        std::cout << "initial state estimate: " << initialStateEstimate.transpose( ) << "\n\n";
+
+//        // Reset initial time and propagate multi-arc equations
+//        singleArcIntegratorSettings_->initialTime_ = singleArcInitialTime_;
+
+////        std::cout<<"Integrating single arc "<<std::endl;
+//=======
+//>>>>>>> feature/consistent_propagation_settings
         singleArcSolver_->integrateVariationalAndDynamicalEquations(
                     initialStateEstimate.block( 0, 0, singleArcDynamicsSize_, 1 ),
                     integrateEquationsConcurrently );
         // Extract single arc state to update multi-arc initial states
-<<<<<<< HEAD
-        multiArcIntegratorSettings_->initialTime_ = arcStartTimes_.at( 0 );
-        std::cout << "getInitialStates - before reset: " << propagatorSettings_->getMultiArcPropagatorSettings( )->getInitialStates( ).transpose( ) << "\n\n";
-=======
->>>>>>> ea775963
+//<<<<<<< HEAD
+//        multiArcIntegratorSettings_->initialTime_ = arcStartTimes_.at( 0 );
+//        std::cout << "getInitialStates - before reset: " << propagatorSettings_->getMultiArcPropagatorSettings( )->getInitialStates( ).transpose( ) << "\n\n";
+//=======
+//>>>>>>> feature/consistent_propagation_settings
         resetMultiArcInitialStates(
                     initialStateEstimate.block( singleArcDynamicsSize_, 0, multiArcDynamicsSize_, 1 ) );
         std::cout << "getInitialStates - after reset: " << propagatorSettings_->getMultiArcPropagatorSettings( )->getInitialStates( ).transpose( ) << "\n\n";
@@ -2368,15 +2357,11 @@
                 propagatorSettings_->getMultiArcPropagatorSettings( )->getInitialStates( );
         std::cout << "totalMultiArcInitialState size: " << totalMultiArcInitialState.size( ) << "\n\n";
 
-<<<<<<< HEAD
         Eigen::VectorXd newInitialStatesOriginalPropagatorSettings = originalPopagatorSettings_->getInitialStates( );
 
         unsigned int counterFullArcWiseIndex = 0;
         unsigned int counterOriginalArcWiseIndex = 0;
-        for( unsigned int i = 0; i < arcStartTimes_.size( ); i++ )
-=======
         for( unsigned int i = 0; i < propagatorSettings_->getMultiArcPropagatorSettings( )->getSingleArcSettings( ).size( ); i++ )
->>>>>>> ea775963
         {
             std::cout << "counter arc-wise index: " << counterFullArcWiseIndex << "\n\n";
             std::cout << "counter total arc-wise index: " << counterOriginalArcWiseIndex << "\n\n";
