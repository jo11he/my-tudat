--- conflicted
+++ resolved
@@ -92,7 +92,7 @@
     // Else, update existing tabulated ephemeris
     else
     {
-//        std::cerr << "Warning, tabulated ephemeris is being reset using data at different precision" << std::endl;
+        //        std::cerr << "Warning, tabulated ephemeris is being reset using data at different precision" << std::endl;
         if( std::dynamic_pointer_cast< TabulatedCartesianEphemeris< StateScalarType, TimeType > >(
                     bodies.at( bodyToIntegrate )->getEphemeris( ) ) != nullptr )
         {
@@ -377,25 +377,25 @@
     }
 
 
-//    // Check that, for each arc, the bodies to integrate and ephemeris update order are identical (for now).
-//    for ( unsigned int i = 1 ; i < bodiesToIntegrate.size( ) ; i++ )
-//    {
-//        for ( unsigned int k = 0 ; k < bodiesToIntegrate.at( i ).size( ) ; k++ )
-//        {
-//            if ( ( bodiesToIntegrate.at( 0 ).at( k ) != bodiesToIntegrate.at( i ).at( k ) ) ||
-//                 ( ephemerisUpdateOrder.at( 0 ).at( k ) != ephemerisUpdateOrder.at( i ).at( k ) ) )
-//            {
-//                throw std::runtime_error( "Error when resetting multi-arc integrated ephemerides, the bodies to integrate and/or "
-//                                          " ephemeris update order are inconsistent in-between arcs." );
-//            }
-//        }
-//    }
-
-//    std::cout << "bodies to integrate size per arc!" << "\n\n";
-//    for ( unsigned int i = 0 ; i < arcStartTimes.size( ) ; i++ )
-//    {
-//        std::cout << "arc " << i <<  " = " << bodiesToIntegrate.at( i ).size( ) << "\n\n";
-//    }
+    //    // Check that, for each arc, the bodies to integrate and ephemeris update order are identical (for now).
+    //    for ( unsigned int i = 1 ; i < bodiesToIntegrate.size( ) ; i++ )
+    //    {
+    //        for ( unsigned int k = 0 ; k < bodiesToIntegrate.at( i ).size( ) ; k++ )
+    //        {
+    //            if ( ( bodiesToIntegrate.at( 0 ).at( k ) != bodiesToIntegrate.at( i ).at( k ) ) ||
+    //                 ( ephemerisUpdateOrder.at( 0 ).at( k ) != ephemerisUpdateOrder.at( i ).at( k ) ) )
+    //            {
+    //                throw std::runtime_error( "Error when resetting multi-arc integrated ephemerides, the bodies to integrate and/or "
+    //                                          " ephemeris update order are inconsistent in-between arcs." );
+    //            }
+    //        }
+    //    }
+
+    //    std::cout << "bodies to integrate size per arc!" << "\n\n";
+    //    for ( unsigned int i = 0 ; i < arcStartTimes.size( ) ; i++ )
+    //    {
+    //        std::cout << "arc " << i <<  " = " << bodiesToIntegrate.at( i ).size( ) << "\n\n";
+    //    }
 
     // Update ephemerides
     std::map< std::string, std::vector< std::shared_ptr< Ephemeris > > > arcEphemerisListPerBody;
@@ -407,7 +407,7 @@
         {
             // Find index of current body in bodiesToIntegrate.
             std::vector< std::string >::const_iterator bodyFindIterator = std::find(
-                    bodiesToIntegrate.at( arc ).begin( ), bodiesToIntegrate.at( arc ).end( ), ephemerisUpdateOrder.at( arc ).at( i ) );
+                        bodiesToIntegrate.at( arc ).begin( ), bodiesToIntegrate.at( arc ).end( ), ephemerisUpdateOrder.at( arc ).at( i ) );
             int bodyIndex = std::distance( bodiesToIntegrate.at( arc ).begin( ), bodyFindIterator );
 
             // Update counter for nb of arc associated with given body.
@@ -424,49 +424,49 @@
             // Check environment consistency
             std::shared_ptr<MultiArcEphemeris> currentBodyEphemeris =
                     std::dynamic_pointer_cast< MultiArcEphemeris >(
-                            bodies.at( bodiesToIntegrate.at( arc ).at( bodyIndex ) )->getEphemeris( ) );
+                        bodies.at( bodiesToIntegrate.at( arc ).at( bodyIndex ) )->getEphemeris( ) );
             if ( currentBodyEphemeris == nullptr )
             {
                 throw std::runtime_error("Error when resetting ephemeris of body " + bodiesToIntegrate.at( arc ).at( bodyIndex ) +
                                          ", original ephemeris is of incompatible type");
             }
 
-//            std::vector<std::shared_ptr<Ephemeris> > arcEphemerisList;
-//            for ( unsigned int j = 0; j < arcStartTimes.size( ); j++ )
-//            {
-                std::function< Eigen::Matrix< StateScalarType, 6, 1 >( const TimeType ) >
-                        integrationToEphemerisFrameFunction = nullptr;
-
-                // Create transformation function, if needed.
-                if ( multiArcIntegrationToEphemerisFrameFunctions.count( bodiesToIntegrate.at( arc ).at( bodyIndex ) ) > 0 )
+            //            std::vector<std::shared_ptr<Ephemeris> > arcEphemerisList;
+            //            for ( unsigned int j = 0; j < arcStartTimes.size( ); j++ )
+            //            {
+            std::function< Eigen::Matrix< StateScalarType, 6, 1 >( const TimeType ) >
+                    integrationToEphemerisFrameFunction = nullptr;
+
+            // Create transformation function, if needed.
+            if ( multiArcIntegrationToEphemerisFrameFunctions.count( bodiesToIntegrate.at( arc ).at( bodyIndex ) ) > 0 )
+            {
+                if ( multiArcIntegrationToEphemerisFrameFunctions.at( bodiesToIntegrate.at( arc ).at( bodyIndex ) ).at( counterArcCurrentBody /*arc*/ ) != nullptr )
                 {
-                    if ( multiArcIntegrationToEphemerisFrameFunctions.at( bodiesToIntegrate.at( arc ).at( bodyIndex ) ).at( counterArcCurrentBody /*arc*/ ) != nullptr )
-                    {
-                        integrationToEphemerisFrameFunction =
-                                multiArcIntegrationToEphemerisFrameFunctions.at( bodiesToIntegrate.at( arc ).at( bodyIndex ) ).at( counterArcCurrentBody /*arc*/ );
-                    }
+                    integrationToEphemerisFrameFunction =
+                            multiArcIntegrationToEphemerisFrameFunctions.at( bodiesToIntegrate.at( arc ).at( bodyIndex ) ).at( counterArcCurrentBody /*arc*/ );
                 }
-
-                std::map<TimeType, Eigen::Matrix<StateScalarType, 6, 1> > currentArcSolution;
-                convertNumericalSolutionToEphemerisInput(
+            }
+
+            std::map<TimeType, Eigen::Matrix<StateScalarType, 6, 1> > currentArcSolution;
+            convertNumericalSolutionToEphemerisInput(
                         bodyIndex, startIndexAndSize.first,
                         equationsOfMotionNumericalSolution.at( arc ), currentArcSolution, integrationToEphemerisFrameFunction );
 
-                // Create interpolator.
-                std::shared_ptr<OneDimensionalInterpolator< TimeType, Eigen::Matrix<StateScalarType, 6, 1 > > >
-                        ephemerisInterpolator = createStateInterpolator( currentArcSolution );
-
-                arcEphemerisListPerBody[ bodiesToIntegrate.at( arc ).at( bodyIndex ) ].push_back(
+            // Create interpolator.
+            std::shared_ptr<OneDimensionalInterpolator< TimeType, Eigen::Matrix<StateScalarType, 6, 1 > > >
+                    ephemerisInterpolator = createStateInterpolator( currentArcSolution );
+
+            arcEphemerisListPerBody[ bodiesToIntegrate.at( arc ).at( bodyIndex ) ].push_back(
                         std::make_shared< TabulatedCartesianEphemeris< StateScalarType, TimeType > >(
-                                ephemerisInterpolator, currentBodyEphemeris->getReferenceFrameOrigin( ),
-                                currentBodyEphemeris->getReferenceFrameOrientation( ) ) );
-
-                arcStartingTimesPerBody[ bodiesToIntegrate.at( arc ).at( bodyIndex ) ].push_back( arcStartTimes.at( arc ) );
-
-//                arcEphemerisList.push_back( std::make_shared< TabulatedCartesianEphemeris< StateScalarType, TimeType > >(
-//                        ephemerisInterpolator, currentBodyEphemeris->getReferenceFrameOrigin( ),
-//                        currentBodyEphemeris->getReferenceFrameOrientation( ) ) );
-//            }
+                            ephemerisInterpolator, currentBodyEphemeris->getReferenceFrameOrigin( ),
+                            currentBodyEphemeris->getReferenceFrameOrientation( ) ) );
+
+            arcStartingTimesPerBody[ bodiesToIntegrate.at( arc ).at( bodyIndex ) ].push_back( arcStartTimes.at( arc ) );
+
+            //                arcEphemerisList.push_back( std::make_shared< TabulatedCartesianEphemeris< StateScalarType, TimeType > >(
+            //                        ephemerisInterpolator, currentBodyEphemeris->getReferenceFrameOrigin( ),
+            //                        currentBodyEphemeris->getReferenceFrameOrientation( ) ) );
+            //            }
             currentBodyEphemeris->resetSingleArcEphemerides( arcEphemerisListPerBody.at( bodiesToIntegrate.at( arc ).at( bodyIndex ) ) /*arcEphemerisList*/,
                                                              arcStartingTimesPerBody.at( bodiesToIntegrate.at( arc ).at( bodyIndex ) ) /*arcStartTimes*/ );
 
@@ -697,7 +697,7 @@
      */
     IntegratedStateProcessor( const IntegratedStateType stateType,
                               const std::pair< int, int > startIndexAndSize ):
-            stateType_( stateType ), startIndexAndSize_( startIndexAndSize ){ }
+        stateType_( stateType ), startIndexAndSize_( startIndexAndSize ){ }
 
     //! Virtual destructor.
     virtual ~IntegratedStateProcessor( ){ }
@@ -736,8 +736,8 @@
                                        const std::pair< int, int > startIndexAndSize,
                                        const simulation_setup::SystemOfBodies& bodies,
                                        const std::vector< std::string >& bodiesToIntegrate ) :
-            IntegratedStateProcessor< TimeType, StateScalarType >( stateType, startIndexAndSize ),
-            bodies_( bodies ), bodiesToIntegrate_( bodiesToIntegrate ){ }
+        IntegratedStateProcessor< TimeType, StateScalarType >( stateType, startIndexAndSize ),
+        bodies_( bodies ), bodiesToIntegrate_( bodiesToIntegrate ){ }
 
     //! Virtual destructor.
     virtual ~SingleArcIntegratedStateProcessor( ){ }
@@ -750,7 +750,7 @@
      */
     virtual void processIntegratedStates(
             const std::map< TimeType, Eigen::Matrix< StateScalarType,
-                    Eigen::Dynamic, 1 > >& numericalSolution ) = 0;
+            Eigen::Dynamic, 1 > >& numericalSolution ) = 0;
 
     //! List of bodies used in simulations.
     simulation_setup::SystemOfBodies bodies_;
@@ -786,8 +786,8 @@
                                       const std::pair< int, int > startIndexAndSize,
                                       const simulation_setup::SystemOfBodies& bodies,
                                       const std::vector< double > arcStartTimes ) :
-            IntegratedStateProcessor< TimeType, StateScalarType >( stateType, startIndexAndSize ),
-            bodies_( bodies ), arcStartTimes_( arcStartTimes ){ }
+        IntegratedStateProcessor< TimeType, StateScalarType >( stateType, startIndexAndSize ),
+        bodies_( bodies ), arcStartTimes_( arcStartTimes ){ }
 
     //! Virtual destructor.
     virtual ~MultiArcIntegratedStateProcessor( ){ }
@@ -839,17 +839,17 @@
             const std::vector< std::string >& bodiesToIntegrate,
             const std::vector< std::string >& centralBodies,
             const std::shared_ptr< ephemerides::ReferenceFrameManager > frameManager ):
-            SingleArcIntegratedStateProcessor< TimeType, StateScalarType >(
-                    translational_state, std::make_pair( startIndex, 6 * bodiesToIntegrate.size( ) ), bodies, bodiesToIntegrate )
+        SingleArcIntegratedStateProcessor< TimeType, StateScalarType >(
+            translational_state, std::make_pair( startIndex, 6 * bodiesToIntegrate.size( ) ), bodies, bodiesToIntegrate )
     {
         // Get update orders.
         ephemerisUpdateOrder_ = determineEphemerisUpdateorder(
-                this->bodiesToIntegrate_, centralBodies,
-                frameManager->getEphemerisOrigins( bodiesToIntegrate ) );
+                    this->bodiesToIntegrate_, centralBodies,
+                    frameManager->getEphemerisOrigins( bodiesToIntegrate ) );
 
         // Get required frame origin translations.
         integrationToEphemerisFrameFunctions_ = ephemerides::getTranslationFunctionsFromIntegrationFrameToEphemerisFrame< StateScalarType, TimeType >(
-                centralBodies, this->bodiesToIntegrate_, frameManager );
+                    centralBodies, this->bodiesToIntegrate_, frameManager );
     }
 
     ~TranslationalStateIntegratedStateProcessor( ){ }
@@ -864,11 +864,11 @@
      */
     void processIntegratedStates(
             const std::map< TimeType,
-                    Eigen::Matrix< StateScalarType, Eigen::Dynamic, 1 > >& numericalSolution )
+            Eigen::Matrix< StateScalarType, Eigen::Dynamic, 1 > >& numericalSolution )
     {
         resetIntegratedEphemerides< TimeType, StateScalarType >(
-                this->bodies_, numericalSolution, this->bodiesToIntegrate_, this->startIndexAndSize_, ephemerisUpdateOrder_,
-                integrationToEphemerisFrameFunctions_ );
+                    this->bodies_, numericalSolution, this->bodiesToIntegrate_, this->startIndexAndSize_, ephemerisUpdateOrder_,
+                    integrationToEphemerisFrameFunctions_ );
     }
 
     std::map< std::string, std::function< Eigen::Matrix< StateScalarType, 6, 1 >( const TimeType ) > > getIntegrationToEphemerisFrameFunctions( )
@@ -894,7 +894,7 @@
     //! Function to provide the states of the ephemeris origins of each body w.r.t. their respective
     //! integration origins.
     std::map< std::string, std::function< Eigen::Matrix< StateScalarType, 6, 1 >( const TimeType ) > >
-            integrationToEphemerisFrameFunctions_;
+    integrationToEphemerisFrameFunctions_;
 
 };
 
@@ -924,10 +924,10 @@
             const simulation_setup::SystemOfBodies& bodies,
             std::vector< double >& arcStartTimes,
             const std::vector< std::shared_ptr<
-                    TranslationalStateIntegratedStateProcessor< TimeType, StateScalarType > > > singleArcTranslationalStateProcessors ):
-            MultiArcIntegratedStateProcessor< TimeType, StateScalarType >(
-                    translational_state, singleArcTranslationalStateProcessors.at( 0 )->startIndexAndSize_, bodies, arcStartTimes ),
-            singleArcTranslationalStateProcessors_( singleArcTranslationalStateProcessors )
+            TranslationalStateIntegratedStateProcessor< TimeType, StateScalarType > > > singleArcTranslationalStateProcessors ):
+        MultiArcIntegratedStateProcessor< TimeType, StateScalarType >(
+            translational_state, singleArcTranslationalStateProcessors.at( 0 )->startIndexAndSize_, bodies, arcStartTimes ),
+        singleArcTranslationalStateProcessors_( singleArcTranslationalStateProcessors )
     {
 
         // All bodies to integrate as keys, and the values are maps containing the general arc indices and arc indices specifically for the given body.
@@ -1002,8 +1002,8 @@
             const std::vector< double >& arcStartTimes )
     {
         resetMultiArcIntegratedEphemerides< TimeType, StateScalarType >(
-                this->bodies_, numericalSolution, this->arcStartTimes_,
-                this->bodiesToIntegrate_, this->startIndexAndSize_, ephemerisUpdateOrder_, multiArcIntegrationToEphemerisFrameFunctions_ /*integrationToEphemerisFrameFunctions_*/ );
+                    this->bodies_, numericalSolution, this->arcStartTimes_,
+                    this->bodiesToIntegrate_, this->startIndexAndSize_, ephemerisUpdateOrder_, multiArcIntegrationToEphemerisFrameFunctions_ /*integrationToEphemerisFrameFunctions_*/ );
     }
 
 private:
@@ -1011,10 +1011,10 @@
     std::vector< std::vector< std::string > > ephemerisUpdateOrder_;
 
     std::map< std::string, std::vector< std::function< Eigen::Matrix< StateScalarType, 6, 1 >( const TimeType ) > > >
-            multiArcIntegrationToEphemerisFrameFunctions_;
+    multiArcIntegrationToEphemerisFrameFunctions_;
 
     std::vector< std::shared_ptr<
-            TranslationalStateIntegratedStateProcessor< TimeType, StateScalarType > > > singleArcTranslationalStateProcessors_;
+    TranslationalStateIntegratedStateProcessor< TimeType, StateScalarType > > > singleArcTranslationalStateProcessors_;
 
 };
 
@@ -1041,9 +1041,9 @@
             const int startIndex,
             const simulation_setup::SystemOfBodies& bodies,
             const std::vector< std::string >& bodiesToIntegrate ):
-            SingleArcIntegratedStateProcessor< TimeType, StateScalarType >(
-                    rotational_state, std::make_pair( startIndex, 7 * bodiesToIntegrate.size( ) ),
-                    bodies, bodiesToIntegrate )
+        SingleArcIntegratedStateProcessor< TimeType, StateScalarType >(
+            rotational_state, std::make_pair( startIndex, 7 * bodiesToIntegrate.size( ) ),
+            bodies, bodiesToIntegrate )
     { }
 
     //! Function processing rotational state in the full numericalSolution
@@ -1057,7 +1057,7 @@
             const std::map< TimeType, Eigen::Matrix< StateScalarType, Eigen::Dynamic, 1 > >& numericalSolution )
     {
         resetIntegratedRotationalEphemerides< TimeType, StateScalarType >(
-                this->bodies_, numericalSolution, this->bodiesToIntegrate_, this->startIndexAndSize_ );
+                    this->bodies_, numericalSolution, this->bodiesToIntegrate_, this->startIndexAndSize_ );
     }
 
 private:
@@ -1082,8 +1082,8 @@
             const int startIndex,
             const simulation_setup::SystemOfBodies& bodies,
             const std::vector< std::string >& bodiesToIntegrate ):
-            SingleArcIntegratedStateProcessor<  TimeType, StateScalarType >(
-                    body_mass_state, std::make_pair( startIndex, bodiesToIntegrate.size( ) ), bodies, bodiesToIntegrate )
+        SingleArcIntegratedStateProcessor<  TimeType, StateScalarType >(
+            body_mass_state, std::make_pair( startIndex, bodiesToIntegrate.size( ) ), bodies, bodiesToIntegrate )
     { }
 
     //! Destructor
@@ -1239,7 +1239,7 @@
  */
 template< typename TimeType, typename StateScalarType >
 std::map< IntegratedStateType,
-        std::shared_ptr< SingleArcIntegratedStateProcessor< TimeType, StateScalarType > > >
+std::shared_ptr< SingleArcIntegratedStateProcessor< TimeType, StateScalarType > > >
 createIntegratedStateProcessors(
         const std::shared_ptr< SingleArcPropagatorSettings< StateScalarType, TimeType > > propagatorSettings,
         const simulation_setup::SystemOfBodies& bodies,
@@ -1251,215 +1251,98 @@
     // Check dynamics type.
     switch( propagatorSettings->getStateType( ) )
     {
-<<<<<<< HEAD
-        case hybrid:
-        {
-            // Check input consistency
-            std::shared_ptr< MultiTypePropagatorSettings< StateScalarType > > multiTypePropagatorSettings =
-            std::dynamic_pointer_cast< MultiTypePropagatorSettings< StateScalarType > >( propagatorSettings );
-            if ( multiTypePropagatorSettings == nullptr )
-            {
-                throw std::runtime_error( "Error, multi-type propagator settings are inconsistent when make state processors" );
-            }
-
-            // Iterate over each propagated state type
-            std::map< IntegratedStateType, std::shared_ptr< SingleArcIntegratedStateProcessor< TimeType, StateScalarType > > >
-                    singleTypeIntegratedStateProcessors;
-            int currentStartIndex = 0;
-            for ( typename std::map< IntegratedStateType,
-                    std::vector< std::shared_ptr< SingleArcPropagatorSettings< StateScalarType > > > >::const_iterator
-                    typeIterator = multiTypePropagatorSettings->propagatorSettingsMap_.begin( );
-                    typeIterator != multiTypePropagatorSettings->propagatorSettingsMap_.end( ); typeIterator++ )
-            {
-                // Multi-type in multi-type not allowed (yet)
-                if ( typeIterator->first != hybrid )
-                {
-                    for ( unsigned int i = 0; i < typeIterator->second.size( ); i++ )
-                    {
-                        if( typeIterator->second.at( i ) == nullptr )
-                        {
-                            std::string errorMessage = "Error in when processing hybrid propagator settings, propagator entry " +
-                                                       std::to_string( i ) + " is not defined.";
-                            throw std::runtime_error( errorMessage );
-                        }
-
-                        //  Create state processor
-                        singleTypeIntegratedStateProcessors = createIntegratedStateProcessors< TimeType, StateScalarType >(
-                                typeIterator->second.at( i ), bodies, frameManager, currentStartIndex );
-
-                        if ( singleTypeIntegratedStateProcessors.size( ) > 1 )
-                        {
-                            throw std::runtime_error( "Error when making hybrid integrated result processors, multiple types found" );
-                        }
-                        else if ( ( singleTypeIntegratedStateProcessors.size( ) == 0 ) &&  ( typeIterator->first != custom_state ) )
-=======
     case hybrid:
     {
         // Check input consistency
         std::shared_ptr< MultiTypePropagatorSettings< StateScalarType, TimeType > > multiTypePropagatorSettings =
                 std::dynamic_pointer_cast< MultiTypePropagatorSettings< StateScalarType, TimeType > >( propagatorSettings );
-        if( multiTypePropagatorSettings == nullptr )
+        if ( multiTypePropagatorSettings == nullptr )
         {
             throw std::runtime_error( "Error, multi-type propagator settings are inconsistent when make state processors" );
         }
-        
+
         // Iterate over each propagated state type
-        std::map< IntegratedStateType, std::vector< std::shared_ptr< IntegratedStateProcessor< TimeType, StateScalarType > > > >
+        std::map< IntegratedStateType, std::shared_ptr< SingleArcIntegratedStateProcessor< TimeType, StateScalarType > > >
                 singleTypeIntegratedStateProcessors;
         int currentStartIndex = 0;
-        std::shared_ptr< SingleArcPropagatorSettings< StateScalarType, TimeType > > currentPropagatorSettings;
-        for( auto typeIterator : multiTypePropagatorSettings->propagatorSettingsMap_ )
+        for( auto typeIterator :  multiTypePropagatorSettings->propagatorSettingsMap_ )
         {
             // Multi-type in multi-type not allowed (yet)
-            if( typeIterator.first != hybrid )
+            if ( typeIterator.first != hybrid )
             {
-                for( unsigned int i = 0; i < typeIterator.second.size( ); i++ )
+                for ( unsigned int i = 0; i < typeIterator.second.size( ); i++ )
                 {
-                    if(  typeIterator.second.at( i ) == nullptr )
+                    if( typeIterator.second.at( i ) == nullptr )
                     {
                         std::string errorMessage = "Error in when processing hybrid propagator settings, propagator entry " +
                                 std::to_string( i ) + " is not defined.";
                         throw std::runtime_error( errorMessage );
                     }
-                    
+
                     //  Create state processor
-                    currentPropagatorSettings = typeIterator.second.at( i );
                     singleTypeIntegratedStateProcessors = createIntegratedStateProcessors< TimeType, StateScalarType >(
-                                currentPropagatorSettings, bodies, frameManager, currentStartIndex );
-                    
-                    if( singleTypeIntegratedStateProcessors.size( ) > 1 )
+                                typeIterator.second.at( i ), bodies, frameManager, currentStartIndex );
+
+                    if ( singleTypeIntegratedStateProcessors.size( ) > 1 )
                     {
                         throw std::runtime_error( "Error when making hybrid integrated result processors, multiple types found" );
                     }
-                    else if( ( singleTypeIntegratedStateProcessors.size( ) == 0 ) &&  ( typeIterator.first != custom_state ) )
+                    else if ( ( singleTypeIntegratedStateProcessors.size( ) == 0 ) &&  ( typeIterator.first != custom_state ) )
                     {
                         throw std::runtime_error( "Error when making hybrid integrated result processors, no types found" );
                     }
-                    else if( ( singleTypeIntegratedStateProcessors.size( ) == 1 ) )
+                    else if ( ( singleTypeIntegratedStateProcessors.size( ) == 1 ) )
                     {
-                        if( singleTypeIntegratedStateProcessors.begin( )->second.size( ) != 1 )
->>>>>>> 2a294e30
-                        {
-                            throw std::runtime_error( "Error when making hybrid integrated result processors, no types found" );
-                        }
-                        else if ( ( singleTypeIntegratedStateProcessors.size( ) == 1 ) )
-                        {
-                            integratedStateProcessors[ singleTypeIntegratedStateProcessors.begin( )->first ] =
-                                    singleTypeIntegratedStateProcessors.begin( )->second;
-                        }
-
-                        currentStartIndex += typeIterator->second.at( i )->getConventionalStateSize( );
+                        integratedStateProcessors[ singleTypeIntegratedStateProcessors.begin( )->first ] =
+                                singleTypeIntegratedStateProcessors.begin( )->second;
                     }
-<<<<<<< HEAD
+
+                    currentStartIndex += typeIterator.second.at( i )->getConventionalStateSize( );
                 }
-                else
-                {
-                    throw std::runtime_error( "Error when making integrated state processors, cannot handle hybrid propagator inside hybrid propagator" );
-=======
-                    
-                    currentStartIndex += typeIterator.second.at( i )->getConventionalStateSize( );
->>>>>>> 2a294e30
-                }
-            }
-            break;
-        }
-
-        case translational_state:
-        {
-//<<<<<<< HEAD
-            // Check input feasibility
-            std::shared_ptr< TranslationalStatePropagatorSettings< StateScalarType > >
-            translationalPropagatorSettings =
-                    std::dynamic_pointer_cast< TranslationalStatePropagatorSettings< StateScalarType > >( propagatorSettings );
-            if ( translationalPropagatorSettings == nullptr )
+            }
+            else
             {
-                throw std::runtime_error( "Error, input type is inconsistent in createIntegratedStateProcessors" );
-            }
-
-            // Create state processors
-            integratedStateProcessors[ translational_state ] =
-                    std::make_shared< TranslationalStateIntegratedStateProcessor< TimeType, StateScalarType > >(
-                            startIndex, bodies, translationalPropagatorSettings->bodiesToIntegrate_,
-            translationalPropagatorSettings->centralBodies_, frameManager );
-            break;
-        }
-<<<<<<< HEAD
-
-        case rotational_state:
-=======
+                throw std::runtime_error( "Error when making integrated state processors, cannot handle hybrid propagator inside hybrid propagator" );
+            }
+        }
         break;
     }
+
     case translational_state:
     {
-        // Check input feasibility
+
         std::shared_ptr< TranslationalStatePropagatorSettings< StateScalarType, TimeType > >
-                translationalPropagatorSettings = std::dynamic_pointer_cast
-                < TranslationalStatePropagatorSettings< StateScalarType, TimeType > >( propagatorSettings );
-        if( translationalPropagatorSettings == nullptr )
->>>>>>> 2a294e30
-        {
-            std::shared_ptr< RotationalStatePropagatorSettings< StateScalarType > > rotationalPropagatorSettings =
-                    std::dynamic_pointer_cast< RotationalStatePropagatorSettings< StateScalarType > >( propagatorSettings );
-
-            integratedStateProcessors[ rotational_state ] =
-//=======
-//            throw std::runtime_error( "Error, input type for translational dynamics is inconsistent in createIntegratedStateProcessors" );
-//        }
-        
-<<<<<<< HEAD
-//        // Create state processors
-//        integratedStateProcessors[ translational_state ].push_back(
-//                    std::make_shared< TranslationalStateIntegratedStateProcessor< TimeType, StateScalarType > >(
-//                        startIndex, bodies, translationalPropagatorSettings->bodiesToIntegrate_,
-//                        translationalPropagatorSettings->centralBodies_, frameManager ) );
-//        break;
-//    }
-//    case rotational_state:
-//    {
-//        std::shared_ptr< RotationalStatePropagatorSettings< StateScalarType > > rotationalPropagatorSettings =
-//                std::dynamic_pointer_cast< RotationalStatePropagatorSettings< StateScalarType > >( propagatorSettings );
-//        if( rotationalPropagatorSettings == nullptr )
-//        {
-//            throw std::runtime_error( "Error, input type for rotational dynamics is inconsistent in createIntegratedStateProcessors" );
-//        }
-//        integratedStateProcessors[ rotational_state ].push_back(
-//>>>>>>> develop
-=======
+                translationalPropagatorSettings =
+                std::dynamic_pointer_cast< TranslationalStatePropagatorSettings< StateScalarType, TimeType > >( propagatorSettings );
+        if ( translationalPropagatorSettings == nullptr )
+        {
+            throw std::runtime_error( "Error, input type is inconsistent in createIntegratedStateProcessors" );
+        }
         // Create state processors
-        integratedStateProcessors[ translational_state ].push_back(
-                    std::make_shared< TranslationalStateIntegratedStateProcessor< TimeType, StateScalarType > >(
-                        startIndex, bodies, translationalPropagatorSettings->bodiesToIntegrate_,
-                        translationalPropagatorSettings->centralBodies_, frameManager ) );
+        integratedStateProcessors[ translational_state ] =
+                std::make_shared< TranslationalStateIntegratedStateProcessor< TimeType, StateScalarType > >(
+                    startIndex, bodies, translationalPropagatorSettings->bodiesToIntegrate_,
+                    translationalPropagatorSettings->centralBodies_, frameManager );
         break;
     }
+
     case rotational_state:
     {
         std::shared_ptr< RotationalStatePropagatorSettings< StateScalarType, TimeType > > rotationalPropagatorSettings =
                 std::dynamic_pointer_cast< RotationalStatePropagatorSettings< StateScalarType, TimeType > >( propagatorSettings );
-        if( rotationalPropagatorSettings == nullptr )
-        {
-            throw std::runtime_error( "Error, input type for rotational dynamics is inconsistent in createIntegratedStateProcessors" );
-        }
-        integratedStateProcessors[ rotational_state ].push_back(
->>>>>>> 2a294e30
-                    std::make_shared< RotationalStateIntegratedStateProcessor< TimeType, StateScalarType > >(
-                            startIndex, bodies, rotationalPropagatorSettings->bodiesToIntegrate_ );
+
+        integratedStateProcessors[ rotational_state ] =
+                std::make_shared< RotationalStateIntegratedStateProcessor< TimeType, StateScalarType > >(
+                    startIndex, bodies, rotationalPropagatorSettings->bodiesToIntegrate_ );
         break;
     }
 
     case body_mass_state:
     {
         // Check input feasibility
-<<<<<<< HEAD
-        std::shared_ptr< MassPropagatorSettings< StateScalarType > > massPropagatorSettings =
-                std::dynamic_pointer_cast< MassPropagatorSettings< StateScalarType > >( propagatorSettings );
+        std::shared_ptr< MassPropagatorSettings< StateScalarType, TimeType > > massPropagatorSettings =
+                std::dynamic_pointer_cast< MassPropagatorSettings< StateScalarType, TimeType > >( propagatorSettings );
         if ( massPropagatorSettings == nullptr )
-=======
-        std::shared_ptr< MassPropagatorSettings< StateScalarType, TimeType > >
-                massPropagatorSettings = std::dynamic_pointer_cast
-                < MassPropagatorSettings< StateScalarType, TimeType > >( propagatorSettings );
-        if( massPropagatorSettings == nullptr )
->>>>>>> 2a294e30
         {
             throw std::runtime_error( "Error, input type is inconsistent in createIntegratedStateProcessors" );
         }
@@ -1467,7 +1350,7 @@
         // Create mass processors.
         integratedStateProcessors[ body_mass_state ] =
                 std::make_shared< BodyMassIntegratedStateProcessor< TimeType, StateScalarType > >(
-                        startIndex, bodies, massPropagatorSettings->bodiesWithMassToPropagate_ );
+                    startIndex, bodies, massPropagatorSettings->bodiesWithMassToPropagate_ );
         break;
     }
     case custom_state:
@@ -1476,7 +1359,7 @@
     }
     default:
         throw std::runtime_error( "Error, could not process integrated state type " +
-            std::to_string( propagatorSettings->getStateType( ) ) );
+                                  std::to_string( propagatorSettings->getStateType( ) ) );
     }
 
     return integratedStateProcessors;
@@ -1496,12 +1379,12 @@
  */
 template< typename TimeType, typename StateScalarType >
 std::map< IntegratedStateType,
-        std::shared_ptr< MultiArcIntegratedStateProcessor< TimeType, StateScalarType > > >
+std::shared_ptr< MultiArcIntegratedStateProcessor< TimeType, StateScalarType > > >
 createMultiArcIntegratedStateProcessors(
         const simulation_setup::SystemOfBodies& bodies,
         std::vector< double > arcStartTimes,
         const std::map< IntegratedStateType, std::vector< std::shared_ptr<
-                SingleArcIntegratedStateProcessor< TimeType, StateScalarType > > > > singleArcIntegratedStatesProcessors )
+        SingleArcIntegratedStateProcessor< TimeType, StateScalarType > > > > singleArcIntegratedStatesProcessors )
 {
     std::map< IntegratedStateType, std::shared_ptr< MultiArcIntegratedStateProcessor< TimeType, StateScalarType > > > integratedStateProcessors;
 
@@ -1516,41 +1399,41 @@
         // Check dynamics type.
         switch( stateTypeItr.first )
         {
-            case hybrid:
+        case hybrid:
+        {
+            throw std::runtime_error( "Error when creating multi-arc integrated state processors, hybrid type should not be detected." );
+            break;
+        }
+        case translational_state:
+        {
+            std::vector< std::shared_ptr<
+                    TranslationalStateIntegratedStateProcessor< TimeType, StateScalarType > > > singleArcTranslationalStateProcessors;
+            for ( unsigned int i = 0 ; i < stateTypeItr.second.size( ) ; i++ )
             {
-                throw std::runtime_error( "Error when creating multi-arc integrated state processors, hybrid type should not be detected." );
-                break;
-            }
-            case translational_state:
-            {
-                std::vector< std::shared_ptr<
-                        TranslationalStateIntegratedStateProcessor< TimeType, StateScalarType > > > singleArcTranslationalStateProcessors;
-                for ( unsigned int i = 0 ; i < stateTypeItr.second.size( ) ; i++ )
-                {
-                    singleArcTranslationalStateProcessors.push_back(
+                singleArcTranslationalStateProcessors.push_back(
                             std::dynamic_pointer_cast< TranslationalStateIntegratedStateProcessor< TimeType, StateScalarType > >( stateTypeItr.second.at( i ) ) );
-                }
-                integratedStateProcessors[ translational_state ] =
-                        std::make_shared< MultiArcTranslationalStateIntegratedStateProcessor< TimeType, StateScalarType > >(
-                                bodies, arcStartTimes, singleArcTranslationalStateProcessors );
-                break;
-            }
-            case rotational_state:
-            {
-                throw std::runtime_error( "Error, cannot yet reset multi-arc rotational model" );
-                break;
-            }
-            case body_mass_state:
-            {
-                throw std::runtime_error( "Error, cannot yet reset multi-arc mass model" );
-                break;
-            }
-            case custom_state:
-            {
-                break;
-            }
-            default:
-                throw std::runtime_error( "Error, could not process integrated state type " + std::to_string( stateTypeItr.first ) );
+            }
+            integratedStateProcessors[ translational_state ] =
+                    std::make_shared< MultiArcTranslationalStateIntegratedStateProcessor< TimeType, StateScalarType > >(
+                        bodies, arcStartTimes, singleArcTranslationalStateProcessors );
+            break;
+        }
+        case rotational_state:
+        {
+            throw std::runtime_error( "Error, cannot yet reset multi-arc rotational model" );
+            break;
+        }
+        case body_mass_state:
+        {
+            throw std::runtime_error( "Error, cannot yet reset multi-arc mass model" );
+            break;
+        }
+        case custom_state:
+        {
+            break;
+        }
+        default:
+            throw std::runtime_error( "Error, could not process integrated state type " + std::to_string( stateTypeItr.first ) );
         }
 
     }
@@ -1573,11 +1456,11 @@
 void resetIntegratedStates(
         const std::map< TimeType, Eigen::Matrix< StateScalarType, Eigen::Dynamic, 1 > >& equationsOfMotionNumericalSolution,
         const std::map< IntegratedStateType, std::shared_ptr<
-                SingleArcIntegratedStateProcessor< TimeType, StateScalarType > > > integratedStateProcessors )
+        SingleArcIntegratedStateProcessor< TimeType, StateScalarType > > > integratedStateProcessors )
 {
     for( typename std::map< IntegratedStateType, std::shared_ptr< SingleArcIntegratedStateProcessor<
-            TimeType, StateScalarType > > >::const_iterator updateIterator = integratedStateProcessors.begin( );
-            updateIterator != integratedStateProcessors.end( ); updateIterator++ )
+         TimeType, StateScalarType > > >::const_iterator updateIterator = integratedStateProcessors.begin( );
+         updateIterator != integratedStateProcessors.end( ); updateIterator++ )
     {
         updateIterator->second->processIntegratedStates( equationsOfMotionNumericalSolution );
     }
