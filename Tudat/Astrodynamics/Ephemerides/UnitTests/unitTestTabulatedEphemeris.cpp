--- conflicted
+++ resolved
@@ -85,23 +85,14 @@
 
     // Compare interpolated and tabulated ephemeris state at dummy time.
     double testTime = 1.9337E5;
-<<<<<<< HEAD
-    basic_mathematics::Vector6d interpolatorState = marsStateInterpolator->interpolate( testTime );
-    basic_mathematics::Vector6d ephemerisState = tabulatedEphemeris->getCartesianState(
-=======
     Eigen::Vector6d interpolatorState = marsStateInterpolator->interpolate( testTime );
     Eigen::Vector6d ephemerisState = tabulatedEphemeris->getCartesianState(
->>>>>>> e6aa6cfc
                 testTime);
     TUDAT_CHECK_MATRIX_CLOSE_FRACTION( interpolatorState, ephemerisState, 0.0 );
 
     // Compare direct and tabulated ephemeris state at dummy time (comparison not equal due to
     // interpolation errors).
-<<<<<<< HEAD
-    basic_mathematics::Vector6d directState = marsNominalEphemeris->getCartesianState(
-=======
     Eigen::Vector6d directState = marsNominalEphemeris->getCartesianState(
->>>>>>> e6aa6cfc
                 testTime);
     TUDAT_CHECK_MATRIX_CLOSE_FRACTION( directState, ephemerisState, 1.0E-10 );
     testTime = 5.836392E6;
@@ -130,11 +121,7 @@
     boost::shared_ptr< interpolators::OneDimensionalInterpolator
             < double, Eigen::Vector6d > > jupiterStateInterpolator =
             boost::make_shared< interpolators::CubicSplineInterpolator
-<<<<<<< HEAD
-            < double, basic_mathematics::Vector6d > >( jupiterStateHistoryMap );
-=======
             < double, Eigen::Vector6d > >( jupiterStateHistoryMap );
->>>>>>> e6aa6cfc
     tabulatedEphemeris->resetInterpolator( jupiterStateInterpolator );
 
     // Test tabulated ephemeris with reset data.
