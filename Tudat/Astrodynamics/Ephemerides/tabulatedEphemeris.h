/*    Copyright (c) 2010-2017, Delft University of Technology
 *    All rigths reserved
 *
 *    This file is part of the Tudat. Redistribution and use in source and
 *    binary forms, with or without modification, are permitted exclusively
 *    under the terms of the Modified BSD license. You should have received
 *    a copy of the license with this file. If not, please or visit:
 *    http://tudat.tudelft.nl/LICENSE.
 *
 */

#ifndef TUDAT_TABULATEDEPHEMERIS_H
#define TUDAT_TABULATEDEPHEMERIS_H

#include <map>

#include <Eigen/Core>

#include "Tudat/Astrodynamics/BasicAstrodynamics/timeConversions.h"
#include "Tudat/Astrodynamics/Ephemerides/ephemeris.h"
#include "Tudat/Mathematics/Interpolators/oneDimensionalInterpolator.h"


namespace tudat
{

namespace ephemerides
{

//! Class that determines an ephemeris from tabulated data.
/*!
 *  Class that determines an ephemeris from tabulated data, by using numerical interpolation of
 *  this data. Required input to this class is a OneDimensionalInterpolator, which may be reset.
 *  This class may for instance be used for setting the numerically integrated state of a body
 *  as its 'new' ephemeris
 */
template< typename StateScalarType = double, typename TimeType = double >
class TabulatedCartesianEphemeris : public Ephemeris
{
public:

    using Ephemeris::getCartesianState;
    using Ephemeris::getCartesianLongState;
    using Ephemeris::getCartesianStateFromExtendedTime;
    using Ephemeris::getCartesianLongStateFromExtendedTime;

    typedef Eigen::Matrix< StateScalarType, 6, 1 > StateType;

    //! Typedef for state interpolator
    typedef boost::shared_ptr< interpolators::OneDimensionalInterpolator
    < TimeType, StateType  > > StateInterpolatorPointer;

    //! Constructor, sets data interpolator and frame data.
    /*!
     *  Constructor, sets data interpolator and frame data.
     *  \param interpolator Interpolator that returns the interpolated state as a function of time.
     *  \param referenceFrameOrigin Origin of reference frame in which state is defined.
     *  \param referenceFrameOrientation Orientation of reference frame in which state is defined.
     */
    TabulatedCartesianEphemeris(
            const StateInterpolatorPointer interpolator,
            const std::string referenceFrameOrigin = "SSB",
            const std::string referenceFrameOrientation = "ECLIPJ2000" ):
        Ephemeris( referenceFrameOrigin, referenceFrameOrientation ), interpolator_( interpolator )
    {  }

    //! Destructor
    /*!
     *  Destructor
     */
    ~TabulatedCartesianEphemeris( ){ }

    //! Function to reset the state interpolator.
    /*!
     *  Function to reset the state interpolator, for instance following an update of the states of
     *  the body after a new numerical integration.
     *  \param interpolator New interpolator that returns the interpolated state as a function of
     *  time.
     */
    void resetInterpolator( const StateInterpolatorPointer interpolator )
    {
        interpolator_ = interpolator;
    }

    //! Get cartesian state from ephemeris.
    /*!
     * Returns cartesian state from ephemeris, as calculated from interpolator_.
     * \param secondsSinceEpoch Seconds since epoch.
     * \return State in Cartesian elements from ephemeris.
     */
<<<<<<< HEAD
    basic_mathematics::Vector6d getCartesianState(
=======
    Eigen::Vector6d getCartesianState(
>>>>>>> b9b7e628
            const double secondsSinceEpoch );

    //! Get cartesian state from ephemeris (in long double precision).
    /*!
     * Returns cartesian state from ephemeris  (in long double precision), as calculated from interpolator_. For
     * double StateScalarType class template argument, this function returns the double precision interpolated values,
     * cast to long double. Only for long double StateScalarType argument is this function used to its fullest.
     * \param secondsSinceEpoch Seconds since epoch.
     * \return State in Cartesian elements from ephemeris.
     */
    Eigen::Matrix< long double, 6, 1 > getCartesianLongState(
            const double secondsSinceEpoch );

    //! Get cartesian state from ephemeris (in double precision from Time input).
    /*!
     * Returns cartesian state from ephemeris  (in double precision from Time input), as calculated from interpolator_.
     * \param time Time at which ephemeris is to be evaluated
     * \return State in Cartesian elements from ephemeris.
     */
<<<<<<< HEAD
    basic_mathematics::Vector6d getCartesianStateFromExtendedTime(
=======
    Eigen::Vector6d getCartesianStateFromExtendedTime(
>>>>>>> b9b7e628
            const Time& time );

    //! Get cartesian state from ephemeris (in long double precision from Time input).
    /*!
     * Returns cartesian state from ephemeris  (in long double precision from Time input), as calculated from interpolator_.
     * For double StateScalarType class template argument, this function returns the double precision interpolated values,
     * cast to long double. Only for long double StateScalarType argument is this function used to its fullest.
     * \param time Time at which ephemeris is to be evaluated
     * \return State in Cartesian elements from ephemeris.
     */
    Eigen::Matrix< long double, 6, 1 > getCartesianLongStateFromExtendedTime(
            const Time& time );


    //! Function to return the interpolator
    /*!
     *  Function to return the interpolator that is to be used to calculate the state.
     *  \return Interpolator that is to be used to calculate the state.
     */
    StateInterpolatorPointer getInterpolator( )
    {
        return interpolator_;
    }


private:

    //! Interpolator that returns body state as a function of time.
    /*!
     *  Interpolator that returns body state as a function of time by calling the interpolate
     *  function (i.e. time as independent variable and states as dependent variables ).
     */
    StateInterpolatorPointer interpolator_;
};

<<<<<<< HEAD
=======
//! Function to check whether an ephemeris is a (type of) tabulated ephemeris
/*!
 *  Function to check whether an ephemeris is a (type of) tabulated ephemeris, it checks all typical combinations of
 *  class template arguments are returns true if a dynamic cast is succesful
 *  \param ephemeris Ephemeris pointer for which it is to be checked whether it is a tabulated ephemeris
 *  \return True if ephemeris is a tabulated ephemeris
 */
>>>>>>> b9b7e628
bool isTabulatedEphemeris( const boost::shared_ptr< Ephemeris > ephemeris );

} // namespace ephemerides

} // namespace tudat
#endif // TUDAT_TABULATEDEPHEMERIS_H
<|MERGE_RESOLUTION|>--- conflicted
+++ resolved
@@ -5,166 +5,155 @@
  *    binary forms, with or without modification, are permitted exclusively
  *    under the terms of the Modified BSD license. You should have received
  *    a copy of the license with this file. If not, please or visit:
- *    http://tudat.tudelft.nl/LICENSE.
- *
- */
-
-#ifndef TUDAT_TABULATEDEPHEMERIS_H
-#define TUDAT_TABULATEDEPHEMERIS_H
-
-#include <map>
-
-#include <Eigen/Core>
-
-#include "Tudat/Astrodynamics/BasicAstrodynamics/timeConversions.h"
-#include "Tudat/Astrodynamics/Ephemerides/ephemeris.h"
-#include "Tudat/Mathematics/Interpolators/oneDimensionalInterpolator.h"
-
-
-namespace tudat
-{
-
-namespace ephemerides
-{
-
-//! Class that determines an ephemeris from tabulated data.
-/*!
- *  Class that determines an ephemeris from tabulated data, by using numerical interpolation of
- *  this data. Required input to this class is a OneDimensionalInterpolator, which may be reset.
- *  This class may for instance be used for setting the numerically integrated state of a body
- *  as its 'new' ephemeris
- */
-template< typename StateScalarType = double, typename TimeType = double >
-class TabulatedCartesianEphemeris : public Ephemeris
-{
-public:
-
-    using Ephemeris::getCartesianState;
-    using Ephemeris::getCartesianLongState;
-    using Ephemeris::getCartesianStateFromExtendedTime;
-    using Ephemeris::getCartesianLongStateFromExtendedTime;
-
-    typedef Eigen::Matrix< StateScalarType, 6, 1 > StateType;
-
-    //! Typedef for state interpolator
-    typedef boost::shared_ptr< interpolators::OneDimensionalInterpolator
-    < TimeType, StateType  > > StateInterpolatorPointer;
-
-    //! Constructor, sets data interpolator and frame data.
-    /*!
-     *  Constructor, sets data interpolator and frame data.
-     *  \param interpolator Interpolator that returns the interpolated state as a function of time.
-     *  \param referenceFrameOrigin Origin of reference frame in which state is defined.
-     *  \param referenceFrameOrientation Orientation of reference frame in which state is defined.
-     */
-    TabulatedCartesianEphemeris(
-            const StateInterpolatorPointer interpolator,
-            const std::string referenceFrameOrigin = "SSB",
-            const std::string referenceFrameOrientation = "ECLIPJ2000" ):
-        Ephemeris( referenceFrameOrigin, referenceFrameOrientation ), interpolator_( interpolator )
-    {  }
-
-    //! Destructor
-    /*!
-     *  Destructor
-     */
-    ~TabulatedCartesianEphemeris( ){ }
-
-    //! Function to reset the state interpolator.
-    /*!
-     *  Function to reset the state interpolator, for instance following an update of the states of
-     *  the body after a new numerical integration.
-     *  \param interpolator New interpolator that returns the interpolated state as a function of
-     *  time.
-     */
-    void resetInterpolator( const StateInterpolatorPointer interpolator )
-    {
-        interpolator_ = interpolator;
-    }
-
-    //! Get cartesian state from ephemeris.
-    /*!
-     * Returns cartesian state from ephemeris, as calculated from interpolator_.
-     * \param secondsSinceEpoch Seconds since epoch.
-     * \return State in Cartesian elements from ephemeris.
-     */
-<<<<<<< HEAD
-    basic_mathematics::Vector6d getCartesianState(
-=======
-    Eigen::Vector6d getCartesianState(
->>>>>>> b9b7e628
-            const double secondsSinceEpoch );
-
-    //! Get cartesian state from ephemeris (in long double precision).
-    /*!
-     * Returns cartesian state from ephemeris  (in long double precision), as calculated from interpolator_. For
-     * double StateScalarType class template argument, this function returns the double precision interpolated values,
-     * cast to long double. Only for long double StateScalarType argument is this function used to its fullest.
-     * \param secondsSinceEpoch Seconds since epoch.
-     * \return State in Cartesian elements from ephemeris.
-     */
-    Eigen::Matrix< long double, 6, 1 > getCartesianLongState(
-            const double secondsSinceEpoch );
-
-    //! Get cartesian state from ephemeris (in double precision from Time input).
-    /*!
-     * Returns cartesian state from ephemeris  (in double precision from Time input), as calculated from interpolator_.
-     * \param time Time at which ephemeris is to be evaluated
-     * \return State in Cartesian elements from ephemeris.
-     */
-<<<<<<< HEAD
-    basic_mathematics::Vector6d getCartesianStateFromExtendedTime(
-=======
-    Eigen::Vector6d getCartesianStateFromExtendedTime(
->>>>>>> b9b7e628
-            const Time& time );
-
-    //! Get cartesian state from ephemeris (in long double precision from Time input).
-    /*!
-     * Returns cartesian state from ephemeris  (in long double precision from Time input), as calculated from interpolator_.
-     * For double StateScalarType class template argument, this function returns the double precision interpolated values,
-     * cast to long double. Only for long double StateScalarType argument is this function used to its fullest.
-     * \param time Time at which ephemeris is to be evaluated
-     * \return State in Cartesian elements from ephemeris.
-     */
-    Eigen::Matrix< long double, 6, 1 > getCartesianLongStateFromExtendedTime(
-            const Time& time );
-
-
-    //! Function to return the interpolator
-    /*!
-     *  Function to return the interpolator that is to be used to calculate the state.
-     *  \return Interpolator that is to be used to calculate the state.
-     */
-    StateInterpolatorPointer getInterpolator( )
-    {
-        return interpolator_;
-    }
-
-
-private:
-
-    //! Interpolator that returns body state as a function of time.
-    /*!
-     *  Interpolator that returns body state as a function of time by calling the interpolate
-     *  function (i.e. time as independent variable and states as dependent variables ).
-     */
-    StateInterpolatorPointer interpolator_;
-};
-
-<<<<<<< HEAD
-=======
-//! Function to check whether an ephemeris is a (type of) tabulated ephemeris
-/*!
- *  Function to check whether an ephemeris is a (type of) tabulated ephemeris, it checks all typical combinations of
- *  class template arguments are returns true if a dynamic cast is succesful
- *  \param ephemeris Ephemeris pointer for which it is to be checked whether it is a tabulated ephemeris
- *  \return True if ephemeris is a tabulated ephemeris
- */
->>>>>>> b9b7e628
-bool isTabulatedEphemeris( const boost::shared_ptr< Ephemeris > ephemeris );
-
-} // namespace ephemerides
-
-} // namespace tudat
-#endif // TUDAT_TABULATEDEPHEMERIS_H
+ *    http://tudat.tudelft.nl/LICENSE.
+ *
+ */
+
+#ifndef TUDAT_TABULATEDEPHEMERIS_H
+#define TUDAT_TABULATEDEPHEMERIS_H
+
+#include <map>
+
+#include <Eigen/Core>
+
+#include "Tudat/Astrodynamics/BasicAstrodynamics/timeConversions.h"
+#include "Tudat/Astrodynamics/Ephemerides/ephemeris.h"
+#include "Tudat/Mathematics/Interpolators/oneDimensionalInterpolator.h"
+
+
+namespace tudat
+{
+
+namespace ephemerides
+{
+
+//! Class that determines an ephemeris from tabulated data.
+/*!
+ *  Class that determines an ephemeris from tabulated data, by using numerical interpolation of
+ *  this data. Required input to this class is a OneDimensionalInterpolator, which may be reset.
+ *  This class may for instance be used for setting the numerically integrated state of a body
+ *  as its 'new' ephemeris
+ */
+template< typename StateScalarType = double, typename TimeType = double >
+class TabulatedCartesianEphemeris : public Ephemeris
+{
+public:
+
+    using Ephemeris::getCartesianState;
+    using Ephemeris::getCartesianLongState;
+    using Ephemeris::getCartesianStateFromExtendedTime;
+    using Ephemeris::getCartesianLongStateFromExtendedTime;
+
+    typedef Eigen::Matrix< StateScalarType, 6, 1 > StateType;
+
+    //! Typedef for state interpolator
+    typedef boost::shared_ptr< interpolators::OneDimensionalInterpolator
+    < TimeType, StateType  > > StateInterpolatorPointer;
+
+    //! Constructor, sets data interpolator and frame data.
+    /*!
+     *  Constructor, sets data interpolator and frame data.
+     *  \param interpolator Interpolator that returns the interpolated state as a function of time.
+     *  \param referenceFrameOrigin Origin of reference frame in which state is defined.
+     *  \param referenceFrameOrientation Orientation of reference frame in which state is defined.
+     */
+    TabulatedCartesianEphemeris(
+            const StateInterpolatorPointer interpolator,
+            const std::string referenceFrameOrigin = "SSB",
+            const std::string referenceFrameOrientation = "ECLIPJ2000" ):
+        Ephemeris( referenceFrameOrigin, referenceFrameOrientation ), interpolator_( interpolator )
+    {  }
+
+    //! Destructor
+    /*!
+     *  Destructor
+     */
+    ~TabulatedCartesianEphemeris( ){ }
+
+    //! Function to reset the state interpolator.
+    /*!
+     *  Function to reset the state interpolator, for instance following an update of the states of
+     *  the body after a new numerical integration.
+     *  \param interpolator New interpolator that returns the interpolated state as a function of
+     *  time.
+     */
+    void resetInterpolator( const StateInterpolatorPointer interpolator )
+    {
+        interpolator_ = interpolator;
+    }
+
+    //! Get cartesian state from ephemeris.
+    /*!
+     * Returns cartesian state from ephemeris, as calculated from interpolator_.
+     * \param secondsSinceEpoch Seconds since epoch.
+     * \return State in Cartesian elements from ephemeris.
+     */
+    Eigen::Vector6d getCartesianState(
+            const double secondsSinceEpoch );
+
+    //! Get cartesian state from ephemeris (in long double precision).
+    /*!
+     * Returns cartesian state from ephemeris  (in long double precision), as calculated from interpolator_. For
+     * double StateScalarType class template argument, this function returns the double precision interpolated values,
+     * cast to long double. Only for long double StateScalarType argument is this function used to its fullest.
+     * \param secondsSinceEpoch Seconds since epoch.
+     * \return State in Cartesian elements from ephemeris.
+     */
+    Eigen::Matrix< long double, 6, 1 > getCartesianLongState(
+            const double secondsSinceEpoch );
+
+    //! Get cartesian state from ephemeris (in double precision from Time input).
+    /*!
+     * Returns cartesian state from ephemeris  (in double precision from Time input), as calculated from interpolator_.
+     * \param time Time at which ephemeris is to be evaluated
+     * \return State in Cartesian elements from ephemeris.
+     */
+    Eigen::Vector6d getCartesianStateFromExtendedTime(
+            const Time& time );
+
+    //! Get cartesian state from ephemeris (in long double precision from Time input).
+    /*!
+     * Returns cartesian state from ephemeris  (in long double precision from Time input), as calculated from interpolator_.
+     * For double StateScalarType class template argument, this function returns the double precision interpolated values,
+     * cast to long double. Only for long double StateScalarType argument is this function used to its fullest.
+     * \param time Time at which ephemeris is to be evaluated
+     * \return State in Cartesian elements from ephemeris.
+     */
+    Eigen::Matrix< long double, 6, 1 > getCartesianLongStateFromExtendedTime(
+            const Time& time );
+
+
+    //! Function to return the interpolator
+    /*!
+     *  Function to return the interpolator that is to be used to calculate the state.
+     *  \return Interpolator that is to be used to calculate the state.
+     */
+    StateInterpolatorPointer getInterpolator( )
+    {
+        return interpolator_;
+    }
+
+
+private:
+
+    //! Interpolator that returns body state as a function of time.
+    /*!
+     *  Interpolator that returns body state as a function of time by calling the interpolate
+     *  function (i.e. time as independent variable and states as dependent variables ).
+     */
+    StateInterpolatorPointer interpolator_;
+};
+
+//! Function to check whether an ephemeris is a (type of) tabulated ephemeris
+/*!
+ *  Function to check whether an ephemeris is a (type of) tabulated ephemeris, it checks all typical combinations of
+ *  class template arguments are returns true if a dynamic cast is succesful
+ *  \param ephemeris Ephemeris pointer for which it is to be checked whether it is a tabulated ephemeris
+ *  \return True if ephemeris is a tabulated ephemeris
+ */
+bool isTabulatedEphemeris( const boost::shared_ptr< Ephemeris > ephemeris );
+
+} // namespace ephemerides
+
+} // namespace tudat
+#endif // TUDAT_TABULATEDEPHEMERIS_H