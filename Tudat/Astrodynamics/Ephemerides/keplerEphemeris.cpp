--- conflicted
+++ resolved
@@ -98,11 +98,7 @@
 }
 
 //! Function to get state from ephemeris.
-<<<<<<< HEAD
-basic_mathematics::Vector6d KeplerEphemeris::getCartesianState(
-=======
 Eigen::Vector6d KeplerEphemeris::getCartesianState(
->>>>>>> e6aa6cfc
         const double secondsSinceEpoch )
 {
     using namespace tudat::orbital_element_conversions;
