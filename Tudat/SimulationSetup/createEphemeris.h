/*    Copyright (c) 2010-2016, Delft University of Technology
 *    All rigths reserved
 *
 *    This file is part of the Tudat. Redistribution and use in source and
 *    binary forms, with or without modification, are permitted exclusively
 *    under the terms of the Modified BSD license. You should have received
 *    a copy of the license with this file. If not, please or visit:
 *    http://tudat.tudelft.nl/LICENSE.
 */

#ifndef TUDAT_CREATEEPHEMERIS_H
#define TUDAT_CREATEEPHEMERIS_H

#include <string>
#include <map>

#include <boost/shared_ptr.hpp>

#include "Tudat/InputOutput/matrixTextFileReader.h"
#include "Tudat/Astrodynamics/Ephemerides/ephemeris.h"
#include "Tudat/Astrodynamics/Ephemerides/approximatePlanetPositionsBase.h"

namespace tudat
{

namespace simulation_setup
{

//! List of ephemeris models available in simulations
/*!
 *  List of ephemeris models available in simulations. Ephemeris models not defined by this
 *  given enum cannot be used for automatic model setup.
 */
enum EphemerisType
{
    approximate_planet_positions,
    direct_spice_ephemeris,
    tabulated_ephemeris,
    interpolated_spice,
    constant_ephemeris,
    kepler_ephemeris
};

//! Class for providing settings for ephemeris model.
/*!
 *  Class for providing settings for automatic ephemeris model creation. This class is a
 *  functional (base) class for settings of ephemeris models that require no information in
 *  addition to their type (and frame origin and orientation). Ephemeris model classes defining
 *  requiring additional information must be created using an object derived from this class.
 */
class EphemerisSettings
{
public:

    //! Constructor, sets type of ephemeris model.
    /*!
     *  Constructor, sets type of ephemeris model and frame origin and orientation.
     *  Settings for ephemeris models requiring additional information should be defined in a
     *  derived class.
     *  \param ephemerisType Type of ephemeris model that is to be created.
     *  \param frameOrigin Origin of frame in which ephemeris data is defined
     *         (optional "SSB" by default).
     *  \param frameOrientation Orientation of frame in which ephemeris data is defined
     *         (optional "ECLIPJ2000" by default).
     */
    EphemerisSettings( const EphemerisType ephemerisType,
                       const std::string& frameOrigin = "SSB",
                       const  std::string& frameOrientation = "ECLIPJ2000" ):
        ephemerisType_( ephemerisType ),
        frameOrigin_( frameOrigin ),
        frameOrientation_( frameOrientation ){ }

    //! Destructor
    virtual ~EphemerisSettings( ){ }

    //! Function to return type of gravity field model that is to be created.
    /*!
     *  Function to return type of gravity field model that is to be created.
     *  \return Type of gravity field model that is to be created.
     */
    EphemerisType getEphemerisType( ){ return ephemerisType_; }

    //! Function to return the origin of frame in which ephemeris data is defined.
    /*!
     *  Function to return the origin of frame in which ephemeris data is defined.
     *  \return Origin of frame in which ephemeris data is defined.
     */
    std::string getFrameOrigin( ){ return frameOrigin_; }

    //! Function to return the orientation of frame in which ephemeris data is defined.
    /*!
     *  Function to return the orientation of frame in which ephemeris data is defined.
     *  \return Orientation of frame in which ephemeris data is defined.
     */
    std::string getFrameOrientation( ){ return frameOrientation_;}

    void resetFrameOrigin( const std::string& frameOrigin ){ frameOrigin_ = frameOrigin; }


protected:

    //! Type of ephemeris model that is to be created.
    EphemerisType ephemerisType_;

    //! Origin of frame in which ephemeris data is defined.
    std::string frameOrigin_;

    //! Orientation of frame in which ephemeris data is defined.
    std::string frameOrientation_;
};

//! EphemerisSettings derived class for defining settings of an ephemeris linked directly to Spice.
class DirectSpiceEphemerisSettings: public EphemerisSettings
{
public:

    //! Constructor.
    /*! Constructor, sets the properties from which the Spice ephemeris is to be retrieved.
     * \param frameOrigin Name of body relative to which the ephemeris is to be calculated
     *        (optional "SSB" by default).
     * \param correctForStellarAbberation Boolean whether to correct for stellar Abberation in
     *          retrieved values of (observed state) (optional "ECLIPJ2000" by defalut).
     * \param correctForLightTimeAbberation Boolean whether to correct for light time in
     *          retrieved values of (observed state) (optional false by default).
     * \param convergeLighTimeAbberation Boolean whether to use single iteration or max. 3
     *          iterations for calculating light time (optional false by default).
     * \param frameOrientation Orientatioan of the reference frame in which the epehemeris is to be
     *          calculated (optional false by default).
     * \param ephemerisType Type of ephemeris that is to be created, always set to
     *          direct_spice_ephemeris when using this class directly. The derived class
     *          InterpolatedSpiceEphemerisSettings sets this parameter to a different value. Not
     *          to be changed by used (optional direct_spice_ephemeris by default).
     */
<<<<<<< HEAD
    DirectSpiceEphemerisSettings( const std::string frameOrigin = "SSB",
                                  const std::string frameOrientation = "ECLIPJ2000",
                                  const bool correctForStellarAbberation = false,
                                  const bool correctForLightTimeAbberation = false,
                                  const bool convergeLighTimeAbberation = false,
=======
    DirectSpiceEphemerisSettings( const std::string& frameOrigin = "SSB",
                                  const std::string& frameOrientation = "ECLIPJ2000",
                                  const bool correctForStellarAbberation = 0,
                                  const bool correctForLightTimeAbberation = 0,
                                  const bool convergeLighTimeAbberation = 0,
>>>>>>> a82205b5
                                  const EphemerisType ephemerisType = direct_spice_ephemeris ):
        EphemerisSettings( ephemerisType, frameOrigin, frameOrientation ),
        correctForStellarAbberation_( correctForStellarAbberation ),
        correctForLightTimeAbberation_( correctForLightTimeAbberation ),
        convergeLighTimeAbberation_( convergeLighTimeAbberation ){ }


    //! Destructor
    virtual ~DirectSpiceEphemerisSettings( ){ }

    //! Returns whether to correct for stellar abberation in retrieved values of (observed state).
    /*!
     *  Returns whether to correct for stellar abberation in retrieved values of (observed state).
     *  \return Boolean defining whether to correct for stellar abberation in retrieved
     *  values of (observed state).
     */
    bool getCorrectForStellarAbberation( ){ return correctForStellarAbberation_; }

    //! Returns whether to correct for light time in retrieved values of (observed state).
    /*!
     *  Returns whether to correct for light time in retrieved values of (observed state).
     *  \return Boolean defining whether to correct for light time in retrieved values of
     *  (observed state).
     */
    bool getCorrectForLightTimeAbberation( ){ return correctForLightTimeAbberation_; }

    //! Returns whether to use single iteration or max. 3 iterations for calculating light time.
    /*!
     *  Returns whether to use single iteration or max. 3 iterations for calculating light time.
     *  \return Boolean defining whether to use single iteration or max. 3 iterations for
     *  calculating light time.
     */
    bool getConvergeLighTimeAbberation( ){ return convergeLighTimeAbberation_; }
protected:

    //! Boolean whether to correct for stellar abberation in retrieved values of (observed state).
    bool correctForStellarAbberation_;

    //! Boolean whether to correct for light time in retrieved values of (observed state).
    bool correctForLightTimeAbberation_;

    //! Boolean whether to use single iteration or max. 3 iterations for calculating light time.
    bool convergeLighTimeAbberation_;
};

//! EphemerisSettings derived class for defining settings of a ephemeris interpolated from Spice
//! data.
/*!
 *  EphemerisSettings derived class for defining settings of a ephemeris interpolated from Spice
 *  data. Retrieving a state from Spice can be very computationally intensive. Using the
 *  settings of this class, ephemeris data for a body is pre-computed using a limited number
 *  of calls to Spice, which is then used to create an interpolator (6th order Lagrange). For
 *  many numerical integration scenarios, this approach may be faster than using
 *  DirectSpiceEphemerisSettings, with negligible influence on accuracy.
 */
class InterpolatedSpiceEphemerisSettings: public DirectSpiceEphemerisSettings
{
public:

    //! Constructor.
    /*! Constructor, sets the properties from which the tabulated spice data is to be created
     *  from which an ephemeris is to be created.
     * \param initialTime Initial time from which interpolated data from Spice should be created.
     * \param finalTime Final time from which interpolated data from Spice should be created.
     * \param timeStep Time step with which interpolated data from Spice should be created.
<<<<<<< HEAD
     * \param frameOrigin Name of body relative to which the ephemeris is to be calculated
     *        (optional "SSB" by defauld).
     * \param frameOrientation Orientatioan of the reference frame in which the epehemeris is to be
     *          calculated (optional "ECLIPJ2000" by default).
=======
     * \param frameOrigin Name of body relative to which the ephemeris is to be calculated.
     * \param frameOrientation Orientation of the reference frame in which the epehemeris is to be
     *          calculated.
>>>>>>> a82205b5
     */
    InterpolatedSpiceEphemerisSettings( double initialTime,
                                        double finalTime,
                                        double timeStep,
                                        std::string frameOrigin = "SSB",
                                        std::string frameOrientation = "ECLIPJ2000" ):
        DirectSpiceEphemerisSettings( frameOrigin, frameOrientation, 0, 0, 0,
                                      interpolated_spice ),
        initialTime_( initialTime ), finalTime_( finalTime ), timeStep_( timeStep ){ }

    //! Function to returns initial time from which interpolated data from Spice should be created.
    /*!
     *  Function to returns initial time from which interpolated data from Spice should be created.
     *  \return Initial time from which interpolated data from Spice should be created.
     */
    double getInitialTime( ){ return initialTime_; }

    //! Function to returns final time from which interpolated data from Spice should be created.
    /*!
     *  Function to returns final time from which interpolated data from Spice should be created.
     *  \return Final time from which interpolated data from Spice should be created.
     */
    double getFinalTime( ){ return finalTime_; }

    //! Function to returns time step with which interpolated data from Spice should be created.
    /*!
     *  Function to returns time step with which interpolated data from Spice should be created.
     *  \return Time step with which interpolated data from Spice should be created.
     */
    double getTimeStep( ){ return timeStep_; }

private:

    //! Initial time from which interpolated data from Spice should be created.
    double initialTime_;

    //! Final time from which interpolated data from Spice should be created.
    double finalTime_;

    //! Time step with which interpolated data from Spice should be created.
    double timeStep_;

};

//! EphemerisSettings derived class for defining settings of an approximate ephemeris for major
//! planets.
/*!
 *  EphemerisSettings derived class for defining settings of an approximate ephemeris for major
 *  planets, as inplemented in ApproximatePlanetPositions class and derived class,
 *  described on http://ssd.jpl.nasa.gov/txt/aprx_pos_planets.pdf.
 */
class ApproximatePlanetPositionSettings: public EphemerisSettings
{
public:

    //! Constructor.
    /*!
     *  Constructor.
     *  \param bodyIdentifier Parameter identifying for which body an ephemeris is to be created.
     *  \param useCircularCoplanarApproximation Boolean defining whether a circular, coplanar
     *  orbit of the body is to be assumed, or whether a non-zero inclination and long-period
     *  changes in the orbit are to be included.
     */
    ApproximatePlanetPositionSettings(
            const ephemerides::ApproximatePlanetPositionsBase::BodiesWithEphemerisData
            bodyIdentifier,
            const bool useCircularCoplanarApproximation ):
        EphemerisSettings( approximate_planet_positions ),
        bodyIdentifier_( bodyIdentifier ),
        useCircularCoplanarApproximation_( useCircularCoplanarApproximation ){ }

    //! Function to return parameter identifying for which body an ephemeris is to be created.
    /*!
     *  Function to return parameter identifying for which body an ephemeris is to be created.
     *  \return Parameter identifying for which body an ephemeris is to be created.
     */
    ephemerides::ApproximatePlanetPositionsBase::BodiesWithEphemerisData getBodyIdentifier( )
    {
        return bodyIdentifier_;
    }

    //! Function to return whether a circular, coplanar orbit of the body is to be assumed.
    /*!
     *  Function to return whether a circular, coplanar orbit of the body is to be assumed.
     *  \return Boolean defining whether a circular, coplanar orbit of the body is to be assumed.
     */
    bool getUseCircularCoplanarApproximation( )
    {
        return useCircularCoplanarApproximation_;
    }

private:

    //! Parameter identifying for which body an ephemeris is to be created.
    ephemerides::ApproximatePlanetPositionsBase::BodiesWithEphemerisData bodyIdentifier_;

    //!  Boolean defining whether a circular, coplanar orbit of the body is to be assumed,
    /*!
     *  Boolean defining whether a circular, coplanar orbit of the body is to be assumed
     *  (creating an ApproximatePlanetPositionsCircularCoplanar object), or whether
     *  a non-zero inclination and long-period changes in the orbit are to be included
     *  (creating an ApproximatePlanetPositions object).
     */
     bool useCircularCoplanarApproximation_;
};


//! EphemerisSettings derived class for defining settings of an ephemeris producing a constant (time-independent) state/
class ConstantEphemerisSettings: public EphemerisSettings
{
public:

    //! Constructor
    /*!
     * Constructor
     * \param constantState Constant state that will be provided as output of the ephemeris at all times.
     * \param frameOrigin Origin of frame in which ephemeris data is defined.
     * \param frameOrientation Orientation of frame in which ephemeris data is defined.
     */
    ConstantEphemerisSettings( const basic_mathematics::Vector6d& constantState,
                               const std::string& frameOrigin = "SSB",
                               const std::string& frameOrientation = "ECLIPJ2000" ):
        EphemerisSettings( constant_ephemeris,
                           frameOrigin,
                           frameOrientation ), constantState_( constantState ){ }

    //! Function to return the constant state that will be provided as output of the ephemeris at all times.
    /*!
     *  Function to return the constant state that will be provided as output of the ephemeris at all times.
     *  \return Boolean defining whether a circular, coplanar orbit of the body is to be assumed.
     */
    basic_mathematics::Vector6d getConstantState( ){ return constantState_; }

private:

    //! Constant state that will be provided as output of the ephemeris at all times.
    basic_mathematics::Vector6d constantState_;
};

//! EphemerisSettings derived class for defining settings of an ephemeris representing an ideal Kepler orbit.
class KeplerEphemerisSettings: public EphemerisSettings
{
public:
    //! Constructor
    /*!
    *  Constructor
    *  \param initialStateInKeplerianElements Kepler elements at time epochOfInitialState.
    *  \param epochOfInitialState Time at which initialStateInKeplerianElements represents
    *  the Keplerian state.
    *  \param centralBodyGravitationalParameter Gravitational parameter of the central body
    *  that is used in the computations.
    *  \param referenceFrameOrigin Origin of reference frame (string identifier).
    *  \param referenceFrameOrientation Orientation of reference frame (string identifier)
    *  \param rootFinderAbsoluteTolerance Convergence tolerance for root finder used to
    *  convert mean to eccentric anomaly on each call to getCartesianStateFromEphemeris.
    *  \param rootFinderMaximumNumberOfIterations Maximum iteration for root finder used to
    *  convert mean to eccentric anomaly on each call to getCartesianStateFromEphemeris.
    */
    KeplerEphemerisSettings( const basic_mathematics::Vector6d& initialStateInKeplerianElements,
                             const double epochOfInitialState,
                             const double centralBodyGravitationalParameter,
                             const std::string& referenceFrameOrigin = "SSB",
                             const std::string& referenceFrameOrientation = "ECLIPJ2000",
                             const double rootFinderAbsoluteTolerance =
            200.0 * std::numeric_limits< double >::epsilon( ),
                             const double rootFinderMaximumNumberOfIterations = 1000.0 ):
        EphemerisSettings( kepler_ephemeris, referenceFrameOrigin, referenceFrameOrientation ),
        initialStateInKeplerianElements_( initialStateInKeplerianElements ),
        epochOfInitialState_( epochOfInitialState ),
        centralBodyGravitationalParameter_( centralBodyGravitationalParameter ),
        rootFinderAbsoluteTolerance_( rootFinderAbsoluteTolerance ),
        rootFinderMaximumNumberOfIterations_( rootFinderMaximumNumberOfIterations ){ }


    //! Function to return the kepler elements at time epochOfInitialState.
    /*!
     *  Function to return the kepler elements at time epochOfInitialState.
     *  \return Kepler elements at time epochOfInitialState.
     */
    basic_mathematics::Vector6d getInitialStateInKeplerianElements( )
    {
        return initialStateInKeplerianElements_;
    }

    //! Function to return the initial epoch from which propagation of Kepler orbit is performed.
    /*!
     *  Function to return the initial epoch from which propagation of Kepler orbit is performed.
     *  \return  Initial epoch from which propagation of Kepler orbit is performed.
     */
    double getEpochOfInitialState( )
    {
        return epochOfInitialState_;
    }

    //! Function to return the gravitational parameter of central body about which the Kepler orbit is defined.
    /*!
     *  Function to return the gravitational parameter of central body about which the Kepler orbit is defined..
     *  \return Gravitational parameter of central body about which the Kepler orbit is defined.
     */
    double getCentralBodyGravitationalParameter( )
    {
        return centralBodyGravitationalParameter_;
    }

    //! Function to return the convergence tolerance for root finder used to convert mean to eccentric anomaly
    /*!
     *  Function to return the convergence tolerance for root finder used to convert mean to eccentric anomaly
     *  \return Convergence tolerance for root finder used to convert mean to eccentric anomaly
     */
    double getRootFinderAbsoluteTolerance( )
    {
        return rootFinderAbsoluteTolerance_;
    }

    //! Function to return the maximum iteration for root finder used to convert mean to eccentric anomaly
    /*!
     *  Function to return the maximum iteration for root finder used to convert mean to eccentric anomaly
     *  \return Maximum iteration for root finder used to convert mean to eccentric anomaly
     */
    double getRootFinderMaximumNumberOfIterations( )
    {
        return rootFinderMaximumNumberOfIterations_;
    }

private:

    //! Kepler elements at time epochOfInitialState.
    basic_mathematics::Vector6d initialStateInKeplerianElements_;

    //! Initial epoch from which propagation of Kepler orbit is performed.
    double epochOfInitialState_;

    //! Gravitational parameter of central body about which the Kepler orbit is defined.
    double centralBodyGravitationalParameter_;

    //! Convergence tolerance for root finder used to convert mean to eccentric anomaly.
    double rootFinderAbsoluteTolerance_;

    //! Maximum iteration for root finder used to convert mean to eccentric anomaly
    double rootFinderMaximumNumberOfIterations_;
};

//! EphemerisSettings derived class for defining settings of an ephemeris created from tabulated
//! data.
/*!
 *  EphemerisSettings derived class for defining settings of an ephemeris created from tabulated
 *  data. Currently the use of an 6th order Lagrange interpolator is hardcoded, which is created
 *  from the data that is provided. Note that at the edges of the interpolation interval, a
 *  Cubic spline interpolator is used to suppres the influence of Runge's phenomenon.
 */
class TabulatedEphemerisSettings: public EphemerisSettings
{
public:

    //! Constructor.
    /*!
     *  Constructor.
     *  \param bodyStateHistory Data map (time as key, Cartesian state as values) defining data
     *  from which an interpolated ephemeris is to be created.
     * \param frameOrigin Name of body relative to which the ephemeris is to be calculated
     *        (optional "SSB" by default).
     * \param frameOrientation Orientatioan of the reference frame in which the epehemeris is to be
     *          calculated (optional, "ECLIPJ2000" by default).
     */
    TabulatedEphemerisSettings(
            const std::map< double, basic_mathematics::Vector6d >& bodyStateHistory,
            std::string frameOrigin = "SSB",
            std::string frameOrientation = "ECLIPJ2000" ):
        EphemerisSettings( tabulated_ephemeris, frameOrigin, frameOrientation ),
        bodyStateHistory_( bodyStateHistory ){ }

    //! Function returning data map defining discrete data from which an ephemeris is to be created.
    /*!
     *  Function returning data map defining discrete data from which an ephemeris is to be created.
     *  \return Data map defining discrete data from which an ephemeris is to be created.
     */
    std::map< double, basic_mathematics::Vector6d > getBodyStateHistory( )
    { return bodyStateHistory_; }

private:

    //! Data map defining discrete data from which an ephemeris is to be created.
    /*!
     *  Data map (time as key, Cartesian state as values) defining data from which an interpolated
     *  ephemeris is to be created.
     */
    std::map< double, basic_mathematics::Vector6d > bodyStateHistory_;
};

//! Function to create a tabulated ephemeris using data from Spice.
/*!
 *  Function to create a tabulated ephemeris using data from Spice.
 *  Retrieving a state from Spice can be very computationally intensive. Using this function,
 *  ephemeris data for a body is pre-computed using a limited number
 *  of calls to Spice, which is then used to create an interpolator (6th order Lagrange). For
 *  many numerical integration scenarios, this approach may be faster than using
 *  DirectSpiceEphemerisSettings, with negligible influence on accuracy.
 * \param body Name of body for which ephemeris data is to be retrieved.
 * \param initialTime Initial time from which interpolated data from Spice should be created.
 * \param endTime Final time from which interpolated data from Spice should be created.
 * \param timeStep Time step with which interpolated data from Spice should be created.
 * \param observerName Name of body relative to which the ephemeris is to be calculated.
 * \param referenceFrameName Orientatioan of the reference frame in which the epehemeris is to be
 *          calculated.
 * \return Tabulated ephemeris using data from Spice.
 */
boost::shared_ptr< ephemerides::Ephemeris > createTabulatedEphemerisFromSpice(
        const std::string& body,
        const double initialTime,
        const double endTime,
        const double timeStep,
        const std::string& observerName,
        const std::string& referenceFrameName );

//! Function to create a ephemeris model.
/*!
 *  Function to create a ephemeris model based on model-specific settings for the ephemeris.
 *  \param ephemerisSettings Settings for the ephemeris model that is to be created, defined
 *  a pointer to an object of class (derived from) EphemerisSettings.
 *  \param bodyName Name of the body for which the ephemeris model is to be created.
 *  \return Ephemeris model created according to settings in ephemerisSettings.
 */
boost::shared_ptr< ephemerides::Ephemeris > createBodyEphemeris(
        const boost::shared_ptr< EphemerisSettings > ephemerisSettings,
        const std::string& bodyName );


} // namespace simulation_setup

} // namespace tudat

#endif // TUDAT_CREATEEPHEMERIS_H<|MERGE_RESOLUTION|>--- conflicted
+++ resolved
@@ -131,19 +131,11 @@
      *          InterpolatedSpiceEphemerisSettings sets this parameter to a different value. Not
      *          to be changed by used (optional direct_spice_ephemeris by default).
      */
-<<<<<<< HEAD
     DirectSpiceEphemerisSettings( const std::string frameOrigin = "SSB",
                                   const std::string frameOrientation = "ECLIPJ2000",
                                   const bool correctForStellarAbberation = false,
                                   const bool correctForLightTimeAbberation = false,
                                   const bool convergeLighTimeAbberation = false,
-=======
-    DirectSpiceEphemerisSettings( const std::string& frameOrigin = "SSB",
-                                  const std::string& frameOrientation = "ECLIPJ2000",
-                                  const bool correctForStellarAbberation = 0,
-                                  const bool correctForLightTimeAbberation = 0,
-                                  const bool convergeLighTimeAbberation = 0,
->>>>>>> a82205b5
                                   const EphemerisType ephemerisType = direct_spice_ephemeris ):
         EphemerisSettings( ephemerisType, frameOrigin, frameOrientation ),
         correctForStellarAbberation_( correctForStellarAbberation ),
@@ -209,16 +201,10 @@
      * \param initialTime Initial time from which interpolated data from Spice should be created.
      * \param finalTime Final time from which interpolated data from Spice should be created.
      * \param timeStep Time step with which interpolated data from Spice should be created.
-<<<<<<< HEAD
      * \param frameOrigin Name of body relative to which the ephemeris is to be calculated
-     *        (optional "SSB" by defauld).
+     *        (optional "SSB" by default).
      * \param frameOrientation Orientatioan of the reference frame in which the epehemeris is to be
      *          calculated (optional "ECLIPJ2000" by default).
-=======
-     * \param frameOrigin Name of body relative to which the ephemeris is to be calculated.
-     * \param frameOrientation Orientation of the reference frame in which the epehemeris is to be
-     *          calculated.
->>>>>>> a82205b5
      */
     InterpolatedSpiceEphemerisSettings( double initialTime,
                                         double finalTime,
