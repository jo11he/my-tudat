/*    Copyright (c) 2010-2018, Delft University of Technology
 *    All rigths reserved
 *
 *    This file is part of the Tudat. Redistribution and use in source and
 *    binary forms, with or without modification, are permitted exclusively
 *    under the terms of the Modified BSD license. You should have received
 *    a copy of the license with this file. If not, please or visit:
 *    http://tudat.tudelft.nl/LICENSE.
 */

#ifndef TUDAT_BODY_H
#define TUDAT_BODY_H

#include <map>
#include <vector>

#include <memory>

#include <Eigen/Core>

#include "Tudat/Astrodynamics/Aerodynamics/atmosphereModel.h"
#include "Tudat/Astrodynamics/Aerodynamics/aerodynamicCoefficientInterface.h"
#include "Tudat/Astrodynamics/Aerodynamics/flightConditions.h"
#include "Tudat/Astrodynamics/BasicAstrodynamics/timeConversions.h"
#include "Tudat/Astrodynamics/BasicAstrodynamics/accelerationModel.h"
#include "Tudat/Astrodynamics/BasicAstrodynamics/bodyShapeModel.h"
#include "Tudat/Astrodynamics/Ephemerides/ephemeris.h"
#include "Tudat/Astrodynamics/Ephemerides/rotationalEphemeris.h"
#include "Tudat/Astrodynamics/Gravitation/gravityFieldModel.h"
#include "Tudat/Astrodynamics/Gravitation/gravityFieldVariations.h"
#include "Tudat/Astrodynamics/Gravitation/timeDependentSphericalHarmonicsGravityField.h"
#include "Tudat/Astrodynamics/GroundStations/groundStation.h"
#include "Tudat/Astrodynamics/ElectroMagnetism/radiationPressureInterface.h"
#include "Tudat/Astrodynamics/ReferenceFrames/dependentOrientationCalculator.h"
#include "Tudat/Basics/basicTypedefs.h"
#include "Tudat/Astrodynamics/Ephemerides/rotationalEphemeris.h"
#include "Tudat/Astrodynamics/SystemModels/vehicleSystems.h"
#include "Tudat/Mathematics/BasicMathematics/numericalDerivative.h"

namespace tudat
{

namespace simulation_setup
{

//! Base class used for the determination of the inertial state of a Body's ephemeris origin
/*!
 *  Base class used for the determination of the inertial state of a Body's ephemeris origin. This base class is used
 *  to provide an untemplated interface class through which to call the base frame state. The state may be defined
 *  in a templated manner in the derived class.
 */
class BaseStateInterface
{
public:

    //! Constructor
    /*!
     * Constructor
     * \param baseFrameId Name of frame origin for which inertial state is computed by this class
     */
    BaseStateInterface(
            const std::string baseFrameId ):
        baseFrameId_( baseFrameId ){ }

    //! Destructor
    virtual ~BaseStateInterface( ){ }

    //! Function through which the state of baseFrameId_ in the inertial frame can be determined
    /*!
     *  Function through which the state of baseFrameId_ in the inertial frame can be determined
     *  \param time Time at which state is to be computed
     *  \return Inertial state of frame origin at requested time
     */
    template< typename OutputTimeType, typename OutputStateScalarType >
    Eigen::Matrix< OutputStateScalarType, 6, 1 > getBaseFrameState(
            const OutputTimeType time );

protected:

    //! Pure virtual function through which the state of baseFrameId_ in the inertial frame can be determined
    /*!
     *  Pure virtual function through which the state of baseFrameId_ in the inertial frame can be determined
     *  (double time and double state scalar).
     *  \param time Time at which state is to be computed
     *  \return Inertial state of frame origin at requested time
     */
    virtual Eigen::Matrix< double, 6, 1 > getBaseFrameDoubleState( const double time ) = 0;

    //! Pure virtual function through which the state of baseFrameId_ in the inertial frame can be determined
    /*!
     *  Pure virtual function through which the state of baseFrameId_ in the inertial frame can be determined
     *  (double time and double long state scalar).
     *  \param time Time at which state is to be computed
     *  \return Inertial state of frame origin at requested time
     */
    virtual Eigen::Matrix< long double, 6, 1 > getBaseFrameLongDoubleState( const double time ) = 0;

    //! Pure virtual function through which the state of baseFrameId_ in the inertial frame can be determined
    /*!
     *  Pure virtual function through which the state of baseFrameId_ in the inertial frame can be determined
     *  (Time object time and double state scalar).
     *  \param time Time at which state is to be computed
     *  \return Inertial state of frame origin at requested time
     */
    virtual Eigen::Matrix< double, 6, 1 > getBaseFrameDoubleState( const Time& time ) = 0;

    //! Pure virtual function through which the state of baseFrameId_ in the inertial frame can be determined
    /*!
     *  Pure virtual function through which the state of baseFrameId_ in the inertial frame can be determined
     *  (Time object time and long double state scalar).
     *  \param time Time at which state is to be computed
     *  \return Inertial state of frame origin at requested time
     */
    virtual Eigen::Matrix< long double, 6, 1 > getBaseFrameLongDoubleState( const Time& time ) = 0;

    //! Name of frame origin for which inertial state is computed by this class
    std::string baseFrameId_;
};

//! Class used for the determination of the inertial state of a Body's ephemeris origin
template< typename TimeType, typename StateScalarType >
class BaseStateInterfaceImplementation: public BaseStateInterface
{
public:

    //! Constructor
    /*!
     * Constructor
     * \param baseFrameId Name of frame origin for which inertial state is computed by this class
     * \param stateFunction Function returning frame's inertial state as a function of time.
     * \param subtractStateFunction Boolean denoting whether to subtract or add the state function (i.e. whether to multiply
     * result of stateFunction by -1).
     */
    BaseStateInterfaceImplementation(
            const std::string baseFrameId,
            const std::function< Eigen::Matrix< StateScalarType, 6, 1 >( const TimeType ) > stateFunction,
            const bool subtractStateFunction = 0 ):
        BaseStateInterface( baseFrameId ),
        stateFunction_( stateFunction ), stateMultiplier_( ( subtractStateFunction == 0 ) ? 1.0 : -1.0 )
    { }

    //! Destructor
    ~BaseStateInterfaceImplementation( ){ }


protected:

    //! Function through which the state of baseFrameId_ in the inertial frame can be determined
    /*!
     *  Function through which the state of baseFrameId_ in the inertial frame can be determined
     *  (double time and double state scalar).
     *  \param time Time at which state is to be computed
     *  \return Inertial state of frame origin at requested time
     */
    Eigen::Matrix< double, 6, 1 > getBaseFrameDoubleState( const double time )
    {
        return static_cast< double >( stateMultiplier_ ) * stateFunction_( time ).template cast< double >( );
    }

    //! Function through which the state of baseFrameId_ in the inertial frame can be determined
    /*!
     *  Function through which the state of baseFrameId_ in the inertial frame can be determined
     *  (double time and double long state scalar).
     *  \param time Time at which state is to be computed
     *  \return Inertial state of frame origin at requested time
     */
    Eigen::Matrix< long double, 6, 1 > getBaseFrameLongDoubleState( const double time )
    {
        return static_cast< long double >( stateMultiplier_ ) * stateFunction_( time ).template cast< long double >( );
    }

    //! Function through which the state of baseFrameId_ in the inertial frame can be determined
    /*!
     *  Function through which the state of baseFrameId_ in the inertial frame can be determined
     *  (Time object time and double state scalar).
     *  \param time Time at which state is to be computed
     *  \return Inertial state of frame origin at requested time
     */
    Eigen::Matrix< double, 6, 1 > getBaseFrameDoubleState( const Time& time )
    {
        return static_cast< double >( stateMultiplier_ ) * stateFunction_( time ).template cast< double >( );
    }

    //! Function through which the state of baseFrameId_ in the inertial frame can be determined
    /*!
     *  Function through which the state of baseFrameId_ in the inertial frame can be determined
     *  (Time object time and long double state scalar).
     *  \param time Time at which state is to be computed
     *  \return Inertial state of frame origin at requested time
     */
    Eigen::Matrix< long double, 6, 1 > getBaseFrameLongDoubleState( const Time& time )
    {
        return static_cast< long double >( stateMultiplier_ ) * stateFunction_( time ).template cast< long double >( );
    }

private:

    //! Function returning frame's inertial state as a function of time.
    std::function< Eigen::Matrix< StateScalarType, 6, 1 >( const TimeType ) > stateFunction_;

    //! Value (1 or -1) by which to multiply the state returned by stateFunction_.
    int stateMultiplier_;
};


//! Body class representing the properties of a celestial body (natural or artificial).
/*!
 *  Body class representing the properties of a celestial body (natural or artificial). By storing
 *  all properties of bodies (ephemeris, rotation, gravity, etc.) in a set of body objects,
 *  the simulation environment can be defined in a clear and modular way. To create body
 *  objects, the createBodies.h function provides a range of functionality. The
 *  createAccelerationModels.h file provides functions to use body objects to create acceleration
 *  objects.
 */
class Body
{
public:

    //! Constructor for a body
    /*!
     * Constructor for a body, sets current state (with zero default value).
     * \param state Current state of body at initialization (default = zeroes).
     */
    Body( const Eigen::Vector6d& state =
            Eigen::Vector6d::Zero( ) )
        : bodyIsGlobalFrameOrigin_( -1 ), currentState_( state ), timeOfCurrentState_( TUDAT_NAN ),
          ephemerisFrameToBaseFrame_( std::make_shared< BaseStateInterfaceImplementation< double, double > >(
                                          "", [=]( const double ){ return Eigen::Vector6d::Zero( ); } ) ),
          currentRotationToLocalFrame_( Eigen::Quaterniond( Eigen::Matrix3d::Identity( ) ) ),
          currentRotationToLocalFrameDerivative_( Eigen::Matrix3d::Zero( ) ),
          currentAngularVelocityVectorInGlobalFrame_( Eigen::Vector3d::Zero( ) ),
          currentAngularVelocityVectorInLocalFrame_( Eigen::Vector3d::Zero( ) ),
          bodyMassFunction_( NULL ),
          bodyInertiaTensor_( Eigen::Matrix3d::Zero( ) ),
          scaledMeanMomentOfInertia_( TUDAT_NAN )
    {
        currentLongState_ = currentState_.cast< long double >( );
    }

    //! Function to retrieve the class returning the state of this body's ephemeris origin w.r.t. the global origin
    /*!
     * Function to retrieve the class returning the state of this body's ephemeris origin w.r.t. the global origin
     * \return Class returning the state of this body's ephemeris origin w.r.t. the global origin
     */
    std::shared_ptr< BaseStateInterface > getEphemerisFrameToBaseFrame( )
    {
        return ephemerisFrameToBaseFrame_;
    }

    //! Function to set the class returning the state of this body's ephemeris origin w.r.t. the global origin
    /*!
     * Function to set the class returning the state of this body's ephemeris origin w.r.t. the global origin
     * \param ephemerisFrameToBaseFrame Class returning the state of this body's ephemeris origin w.r.t. the global origin
     */
    void setEphemerisFrameToBaseFrame( const std::shared_ptr< BaseStateInterface > ephemerisFrameToBaseFrame )
    {
        ephemerisFrameToBaseFrame_ = ephemerisFrameToBaseFrame;
    }

    //! Set current state of body manually
    /*!
     * Set current state of body manually, which must be in the global frame. Note that this
     * function does not set the currentLongState_, use the setLongState when needing the use of the
     * long precision current state.
     * \param state Current state of the body that is set.
     */
    void setState( const Eigen::Vector6d& state )
    {
        currentState_ = state;
    }

    //! Set current state of body manually in long double precision.
    /*!
     * Set current state of body manually in long double precision. State must be in the global
     * frame.  Note that this function sets both the currentState_ and currentLongState_ variables
     * (currentLongState_ directly and currentState_ by casting the input to double entries).
     * \param longState Current state of the body that is set, in long double precision.
     */
    void setLongState( const Eigen::Matrix< long double, 6, 1 >& longState )
    {
        currentLongState_ = longState;
        currentState_ = longState.cast< double >( );
    }

    //! Templated function to set the state manually.
    /*!
     * Templated function to set the state manually, calls either setState or setLongState function.
     * \param state Current state of the body that is set, with StateScalarType precision.
     */
    template< typename StateScalarType >
    void setTemplatedState( const Eigen::Matrix< StateScalarType, 6, 1 >& state );

    //! Templated function to set the current state of the body from its ephemeris and
    //! global-to-ephemeris-frame function.
    /*!
     * Templated function to set the current state of the body from its ephemeris and
     * global-to-ephemeris-frame function. It sets both the currentState_ and currentLongState_ variables. F
     * FUndamental coputation is done on state with StateScalarType precision as a function of TimeType time
     * \param time Time at which the global state is to be set.
     */
    template< typename StateScalarType = double, typename TimeType = double >
    void setStateFromEphemeris( const TimeType& time )
    {
        if( !( static_cast< Time >( time ) == timeOfCurrentState_ ) )
        {
            // If body is not global frame origin, set state.
            if( bodyIsGlobalFrameOrigin_  == 0 )
            {
                if( sizeof( StateScalarType ) == 8 )
                {
                    currentState_ =
                            ( bodyEphemeris_->getTemplatedStateFromEphemeris< StateScalarType, TimeType >( time ) +
                              ephemerisFrameToBaseFrame_->getBaseFrameState< TimeType, StateScalarType >( time ) ).
                            template cast< double >( );
                    currentLongState_ = currentState_.template cast< long double >( );
                }
                else
                {
                    currentLongState_ =
                            ( bodyEphemeris_->getTemplatedStateFromEphemeris< StateScalarType, TimeType >( time ) +
                              ephemerisFrameToBaseFrame_->getBaseFrameState< TimeType, StateScalarType >( time ) ).
                            template cast< long double >( );
                    currentState_ = currentLongState_.template cast< double >( );
                }
            }
            // If body is global frame origin, set state to zeroes, and barycentric state value.
            else if( bodyIsGlobalFrameOrigin_ == 1 )
            {
                currentState_.setZero( );
                currentLongState_.setZero( );

                if( sizeof( StateScalarType ) == 8 )
                {
                    currentBarycentricState_ =
                            ephemerisFrameToBaseFrame_->getBaseFrameState< TimeType, StateScalarType >( time ).
                            template cast< double >( );
                    currentBarycentricLongState_ = currentBarycentricState_.template cast< long double >( );
                }
                else
                {
                    currentBarycentricLongState_ =
                            ephemerisFrameToBaseFrame_->getBaseFrameState< TimeType, StateScalarType >( time ).
                            template cast< long double >( );
                    currentBarycentricState_ = currentBarycentricLongState_.template cast< double >( );
                }
            }
            else
            {
                throw std::runtime_error( "Error when setting body state, global origin not yet defined." );
            }

            timeOfCurrentState_ = static_cast< TimeType >( time );
        }
    }

//    extern template void setStateFromEphemeris< double, double >( const double& time );

    //! Templated function to get the current state of the body from its ephemeris and
    //! global-to-ephemeris-frame function.
    /*!
     * Templated function to get the current state of the body from its ephemeris and
     * global-to-ephemeris-frame function.  It calls the setStateFromEphemeris state, resetting the currentState_ /
     * currentLongState_ variables, and returning the state with the requested precision
     * \param time Time at which to evaluate states.
     * \return State at requested time
     */
    template< typename StateScalarType = double, typename TimeType = double >
    Eigen::Matrix< StateScalarType, 6, 1 > getStateInBaseFrameFromEphemeris( const TimeType time )
    {
        setStateFromEphemeris< StateScalarType, TimeType >( time );
        if( sizeof( StateScalarType ) == 8 )
        {
            return currentState_.template cast< StateScalarType >( );
        }
        else
        {
            return currentLongState_.template cast< StateScalarType >( );
        }
    }

    //! Templated function to get the current berycentric state of the body from its ephemeris andcglobal-to-ephemeris-frame
    //! function.
    /*!
     * Templated function to get the current berycentric state of the body from its ephemeris andcglobal-to-ephemeris-frame
     * function. It calls the setStateFromEphemeris state, resetting the currentBarycentricState_ /
     * currentBarycentricLongState_ variables, and returning the state with the requested precision. This function can ONLY be
     * called if this body is the global frame origin, otherwise an exception is thrown
     * \param time Time at which to evaluate states.
     * \return Barycentric State at requested time
     */
    template< typename StateScalarType = double, typename TimeType = double >
    Eigen::Matrix< StateScalarType, 6, 1 > getGlobalFrameOriginBarycentricStateFromEphemeris( const TimeType time )
    {
        if( bodyIsGlobalFrameOrigin_ != 1 )
        {
            throw std::runtime_error( "Error, calling global frame origin barycentric state on body that is not global frame origin" );
        }

        setStateFromEphemeris< StateScalarType, TimeType >( time );

        if( sizeof( StateScalarType ) == 8 )
        {
            return currentBarycentricState_.template cast< StateScalarType >( );
        }
        else
        {
            return currentBarycentricLongState_.template cast< StateScalarType >( );
        }
    }

    //! Get current state.
    /*!
     * Returns the internally stored current state vector.
     * \return Current state.
     */
    Eigen::Vector6d getState( ) { return currentState_; }

    Eigen::Vector7d getRotationalStateVector( )
    {
        Eigen::Vector7d rotationalStateVector;

        rotationalStateVector.segment( 0, 4 ) =
                linear_algebra::convertQuaternionToVectorFormat( Eigen::Quaterniond( currentRotationToLocalFrame_.inverse( ) ) );
        rotationalStateVector.segment( 4, 3 ) = currentAngularVelocityVectorInLocalFrame_;
        return rotationalStateVector;
    }

    //! Get current position.
    /*!
     * Returns the internally stored current position vector.
     * \return Current position.
     */
    Eigen::Vector3d getPosition( ) { return currentState_.segment( 0, 3 ); }

    //! Get current velocity.
    /*!
     * Returns the internally stored current velocity vector.
     * \return Current velocity.
     */
    Eigen::Vector3d getVelocity( ) { return currentState_.segment( 3, 3 ); }

    //! Get current state, in long double precision
    /*!
     * Returns the internally stored current state vector, in long double precision
     * \return Current state, in long double precisio
     */
    Eigen::Matrix< long double, 6, 1 > getLongState( ) { return currentLongState_; }

    //! Get current position, in long double precision
    /*!
     * Returns the internally stored current position vector, in long double precision
     * \return Current position, in long double precision
     */
    Eigen::Matrix< long double, 3, 1 > getLongPosition( ) { return currentLongState_.segment( 0, 3 ); }

    //! Get current velocity, in long double precision.
    /*!
     * Returns the internally stored current velocity vector.
     * \return Current velocity, in long double precision
     */
    Eigen::Matrix< long double, 3, 1 > getLongVelocity( ) { return currentLongState_.segment( 3, 3 ); }

    //! Templated function to retrieve the state.
    /*!
     * Templated function to retrieve the state, calls either getState or getLongState function.
     * \return  Current state of the body, with StateScalarType precision.
     */
    template< typename ScalarStateType >
    Eigen::Matrix< ScalarStateType, 6, 1 > getTemplatedState( );

    //! Function to set the rotation from global to body-fixed frame at given time
    /*!
     * Function to set the rotation from global to body-fixed frame at given time, using the
     * rotationalEphemeris_ member object
     * \param time Time at which the rotation is to be retrieved.
     */
    void setCurrentRotationToLocalFrameFromEphemeris( const double time )
    {
        if( rotationalEphemeris_!= NULL )
        {
            currentRotationToLocalFrame_ = rotationalEphemeris_->getRotationToTargetFrame( time );
        }
        else if( dependentOrientationCalculator_ != NULL )
        {
            currentRotationToLocalFrame_ = dependentOrientationCalculator_->computeAndGetRotationToLocalFrame( time );
        }
        else
        {
            throw std::runtime_error(
                        "Error, no rotation model found in Body::setCurrentRotationToLocalFrameFromEphemeris" );
        }
    }

    //! Function to set the rotation matrix derivative from global to body-fixed frame at given time
    /*!
     * Function to set the rotation matrix derivative from global to body-fixed frame at given time,
     * using the rotationalEphemeris_ member object
     * \param time Time at which the rotation matrix derivative is to be retrieved.
     */
    void setCurrentRotationToLocalFrameDerivativeFromEphemeris( const double time )
    {
        if( rotationalEphemeris_!= NULL )
        {
            currentRotationToLocalFrameDerivative_
                    = rotationalEphemeris_->getDerivativeOfRotationToTargetFrame( time );
        }
        else if( dependentOrientationCalculator_ != NULL )
        {
            currentRotationToLocalFrameDerivative_.setZero( );
        }
        else
        {
            throw std::runtime_error(
                        "Error, no rotationalEphemeris_ found in Body::setCurrentRotationToLocalFrameDerivativeFromEphemeris" );
        }
    }

    //! Function to set the angular velocity vector in the global frame at given time
    /*!
     * Function to set the angular velocity vector in the global frame at given time, using the
     * rotationalEphemeris_ member object
     * \param time Time at which the angular velocity vector in the global frame is to be retrieved.
     */
    void setCurrentAngularVelocityVectorInGlobalFrame( const double time )
    {
        if( rotationalEphemeris_!= NULL )
        {
            currentAngularVelocityVectorInGlobalFrame_
                    = rotationalEphemeris_->getRotationalVelocityVectorInBaseFrame( time );
            currentAngularVelocityVectorInLocalFrame_ = currentRotationToLocalFrame_ * currentAngularVelocityVectorInGlobalFrame_;

        }
        else if( dependentOrientationCalculator_ != NULL )
        {
            currentAngularVelocityVectorInGlobalFrame_.setZero( );
            currentAngularVelocityVectorInLocalFrame_.setZero( );
        }
        else
        {
            throw std::runtime_error(
                        "Error, no rotationalEphemeris_ found in Body::setCurrentAngularVelocityVectorInGlobalFrame" );
        }
    }

    //! Function to set the full rotational state at given time
    /*!
     * Function to set the full rotational state at (rotation from global to body-fixed frame
     * rotation matrix derivative from global to body-fixed frame and angular velocity vector in the
     * global frame) at given time, using the rotationalEphemeris_ member object.
     * \param time Time at which the angular velocity vector in the global frame is to be retrieved.
     */
    template< typename TimeType >
    void setCurrentRotationalStateToLocalFrameFromEphemeris( const TimeType time )
    {
        if( rotationalEphemeris_ != NULL )
        {
            rotationalEphemeris_->getFullRotationalQuantitiesToTargetFrameTemplated< TimeType >(
                        currentRotationToLocalFrame_, currentRotationToLocalFrameDerivative_,
                        currentAngularVelocityVectorInGlobalFrame_, time );
            currentAngularVelocityVectorInLocalFrame_ = currentRotationToLocalFrame_ * currentAngularVelocityVectorInGlobalFrame_;
        }
        else if( dependentOrientationCalculator_ != NULL )
        {
            currentRotationToLocalFrame_ = dependentOrientationCalculator_->computeAndGetRotationToLocalFrame( time );
            currentRotationToLocalFrameDerivative_.setZero( );
            currentAngularVelocityVectorInGlobalFrame_.setZero( );
            currentAngularVelocityVectorInLocalFrame_.setZero( );
        }
        else
        {
            throw std::runtime_error(
                        "Error, no rotationalEphemeris_ found in Body::setCurrentRotationalStateToLocalFrameFromEphemeris" );
        }
    }

    //! Function to set the full rotational state directly
    /*!
     * Function to set the full rotational state  directly (rotation from global to body-fixed frame
     * rotation matrix derivative from global to body-fixed frame and angular velocity vector in the
     * global frame) directly, by providing the current rotational state as input.
     * \param currentRotationalStateFromLocalToGlobalFrame Quaternion from body-fixed to propagation frame
     * (in vector form) and the body's angular velocity vector in body-fixed frame.
     */
    void setCurrentRotationalStateToLocalFrame( const Eigen::Vector7d currentRotationalStateFromLocalToGlobalFrame )
    {
        Eigen::Quaterniond currentRotationToGlobalFrame =
                Eigen::Quaterniond( currentRotationalStateFromLocalToGlobalFrame( 0 ),
                                    currentRotationalStateFromLocalToGlobalFrame( 1 ),
                                    currentRotationalStateFromLocalToGlobalFrame( 2 ),
                                    currentRotationalStateFromLocalToGlobalFrame( 3 ) );
        currentRotationToGlobalFrame.normalize( );

        currentRotationToLocalFrame_ = currentRotationToGlobalFrame.inverse( );
        currentAngularVelocityVectorInGlobalFrame_ =
                currentRotationToGlobalFrame * currentRotationalStateFromLocalToGlobalFrame.block( 4, 0, 3, 1 );
        currentAngularVelocityVectorInLocalFrame_ = currentRotationalStateFromLocalToGlobalFrame.block( 4, 0, 3, 1 );

        Eigen::Matrix3d currentRotationMatrixToLocalFrame = ( currentRotationToLocalFrame_ ).toRotationMatrix( );
        currentRotationToLocalFrameDerivative_ = linear_algebra::getCrossProductMatrix(
                    currentRotationalStateFromLocalToGlobalFrame.block( 4, 0, 3, 1 ) ) * currentRotationMatrixToLocalFrame;
    }

    //! Get current rotation from body-fixed to inertial frame.
    /*!
     *  Get current rotation from body-fixed to inertial frame, as set from the rotationalEphemeris_
     *  by the setCurrentRotationalStateToLocalFrameFromEphemeris or
     *  setCurrentRotationToLocalFrameFromEphemeris function.  If body has no rotational ephemeris,
     *  an identity quaternion (no rotation) is returned.
     *  \return Current rotation from body-fixed to inertial frame.
     */
    Eigen::Quaterniond getCurrentRotationToGlobalFrame( )
    {
        return currentRotationToLocalFrame_.inverse( );
    }

    //! Get current rotation from inertial to body-fixed frame.
    /*!
     *  Get current rotation from inertial to body-fixed frame, as set from the rotationalEphemeris_
     *  by the setCurrentRotationalStateToLocalFrameFromEphemeris or
     *  setCurrentRotationToLocalFrameFromEphemeris function.  If body has no rotational ephemeris,
     *  an identity quaternion (no rotation) is returned.
     *  \return Current rotation from inertial to body-fixed frame.
     */
    Eigen::Quaterniond getCurrentRotationToLocalFrame( )
    {
        return currentRotationToLocalFrame_;
    }

    //! Get current rotational state.
    /*!
     *  Get current rotational state, expressed as a quaternion from global to body-fixed frame
     *  (in vector form) and the body's angular velocity vector in inertial frame.
     *  \return Current rotational state in quaternions and rotational velocity.
     */
    Eigen::Vector7d getCurrentRotationalState( )
    {
        return ( Eigen::VectorXd( 7 ) << linear_algebra::convertQuaternionToVectorFormat( getCurrentRotationToGlobalFrame( ) ),
                 getCurrentAngularVelocityVectorInGlobalFrame( ) ).finished( );
    }

    //! Get current rotation matrix derivative from body-fixed to global frame.
    /*!
     *  Get current rotation matrix derivative from body-fixed frame to global, as set from the
     *  rotationalEphemeris_ by the setCurrentRotationalStateToLocalFrameFromEphemeris or
     *  setCurrentRotationToLocalFrameDerivativeFromEphemeris function. If body has no rotational
     *  ephemeris, an zero matrix (no rotation) is returned.
     *  \return Current otation matrix derivative from global to body-fixed frame.
     */
    Eigen::Matrix3d getCurrentRotationMatrixDerivativeToGlobalFrame( )
    {
        return currentRotationToLocalFrameDerivative_.transpose( );
    }

    //! Get current rotation matrix derivative from global to body-fixed frame.
    /*!
     *  Get current rotation matrix derivative from global to body-fixed frame, as set from the
     *  rotationalEphemeris_ by the setCurrentRotationalStateToLocalFrameFromEphemeris or
     *  setCurrentRotationToLocalFrameDerivativeFromEphemeris function. If body has no rotational
     *  ephemeris, an zero matrix (no rotation) is returned.
     *  \return Current otation matrix derivative from global to body-fixed frame.
     */
    Eigen::Matrix3d getCurrentRotationMatrixDerivativeToLocalFrame( )
    {
        return currentRotationToLocalFrameDerivative_;
    }

    //! Get current angular velocity vector for body's rotation, expressed in the global frame.
    /*!
     *  Get current angular velocity vector for body's rotation, expressed in the global frame.
     *  \return Current angular velocity vector for body's rotation, expressed in the global frame.
     */
    Eigen::Vector3d getCurrentAngularVelocityVectorInGlobalFrame( )
    {
        return currentAngularVelocityVectorInGlobalFrame_;
    }

<<<<<<< HEAD
    Eigen::Vector3d getCurrentAngularVelocityVectorInLocalFrame( )
    {
        return currentAngularVelocityVectorInLocalFrame_;
    }

=======
    //! Get current angular velocity vector for body's rotation, expressed in the local frame.
    /*!
     *  Get current angular velocity vector for body's rotation, expressed in the local frame.
     *  Transformation from the global to the local frame is done by rotating the vector with the
     *  current quaternion to local frame.
     *  \return Current angular velocity vector for body's rotation, expressed in the local frame.
     */
    Eigen::Vector3d getCurrentAngularVelocityVectorInLocalFrame( )
    {
        return getCurrentRotationToLocalFrame( ) * currentAngularVelocityVectorInGlobalFrame_;
    }
>>>>>>> 4847478f

    //! Function to set the ephemeris of the body.
    /*!
     *  Function to set the ephemeris of the body, which is used to represent the (a priori)
     *  state history of the body.
     *  \param bodyEphemeris New ephemeris of the body.
     */
    void setEphemeris( const std::shared_ptr< ephemerides::Ephemeris > bodyEphemeris )
    {
        bodyEphemeris_ = bodyEphemeris;
    }

    //! Function to set the gravity field of the body.
    /*!
     *  Function to set the gravity field of the body; input is also used to (re)set the mass of the
     *  body.
     *  \param gravityFieldModel New gravity field of the body.
     */
    void setGravityFieldModel(
            const std::shared_ptr< gravitation::GravityFieldModel > gravityFieldModel )
    {
        gravityFieldModel_ = gravityFieldModel;

        // Update current mass of body, provide warning
        if( bodyMassFunction_ != NULL )
        {
            std::cerr << "Warning when settings gravity field model for body, mass function already found: resetting" << std::endl;
        }

        currentMass_ = gravityFieldModel_->getGravitationalParameter( )
<<<<<<< HEAD
                / physical_constants::GRAVITATIONAL_CONSTANT;
        bodyMassFunction_ = boost::lambda::constant( currentMass_ );
=======
                       / physical_constants::GRAVITATIONAL_CONSTANT;
        bodyMassFunction_ = [=]( const double ){ return currentMass_; };
>>>>>>> 4847478f
    }

    //! Function to set the atmosphere model of the body.
    /*!
     *  Function to set the atmosphere model of the body.
     *  \param atmosphereModel Atmosphere model of the body.
     */
    void setAtmosphereModel(
            const std::shared_ptr< aerodynamics::AtmosphereModel > atmosphereModel )
    {
        atmosphereModel_ = atmosphereModel;
    }

    //! Function to set the rotation model of the body.
    /*!
     *  Function to set the rotation model of the body.
     *  \param rotationalEphemeris Rotation model of the body.
     */
    void setRotationalEphemeris(
            const std::shared_ptr< ephemerides::RotationalEphemeris > rotationalEphemeris )
    {
        if( dependentOrientationCalculator_ != NULL )
        {
            std::cerr << "Warning when setting rotational ephemeris, dependentOrientationCalculator_ already found, NOT setting closure" << std::endl;
        }
        rotationalEphemeris_ = rotationalEphemeris;
    }

    //! Function to set a rotation model that is only valid during numerical propagation
    /*!
     *  Function to set a rotation model that is only valid during numerical propagation, as it depends on the full state
     *  of the environment
     *  \param dependentOrientationCalculator Object from which the orientation is computed.
     */
    void setDependentOrientationCalculator(
            const std::shared_ptr< reference_frames::DependentOrientationCalculator > dependentOrientationCalculator )
    {
        // Check if object already exists
        if( dependentOrientationCalculator_ != NULL )
        {
            // Try to create closure between new and existing objects (i.e ensure that they end up computing the same rotation
            // in differen manenrs.
            if( ( std::dynamic_pointer_cast< reference_frames::AerodynamicAngleCalculator >(
                      dependentOrientationCalculator ) != NULL ) &&
                    ( std::dynamic_pointer_cast< reference_frames::AerodynamicAngleCalculator >(
                          dependentOrientationCalculator_ ) == NULL ) )
            {
                reference_frames::setAerodynamicDependentOrientationCalculatorClosure(
                            dependentOrientationCalculator_,
                            std::dynamic_pointer_cast< reference_frames::AerodynamicAngleCalculator >(
                                dependentOrientationCalculator ) );
            }
            else if( ( std::dynamic_pointer_cast< reference_frames::AerodynamicAngleCalculator >(
                           dependentOrientationCalculator_ ) != NULL ) &&
                     ( std::dynamic_pointer_cast< reference_frames::AerodynamicAngleCalculator >(
                           dependentOrientationCalculator ) == NULL ) )
            {
                reference_frames::setAerodynamicDependentOrientationCalculatorClosure(
                            dependentOrientationCalculator,
                            std::dynamic_pointer_cast< reference_frames::AerodynamicAngleCalculator >(
                                dependentOrientationCalculator_ ) );
            }
            else
            {
                std::cerr << "Warning, cannot reset dependentOrientationCalculator, incompatible object already exists" << std::endl;
            }
        }
        else
        {
            dependentOrientationCalculator_ = dependentOrientationCalculator;
        }
    }

    //! Function to set the shape model of the body.
    /*!
     *  Function to set the shape model of the body.
     *  \param shapeModel Shape model of the body.
     */
    void setShapeModel( const std::shared_ptr< basic_astrodynamics::BodyShapeModel > shapeModel )
    {
        shapeModel_ = shapeModel;
    }

    //! Function to set the aerodynamic coefficient interface of the body.
    /*!
     *  Function to set the aerodynamic coefficient interface of the body.
     *  \param aerodynamicCoefficientInterface Aerodynamic coefficient interface of the body.
     */
    void setAerodynamicCoefficientInterface(
            const std::shared_ptr< aerodynamics::AerodynamicCoefficientInterface >
            aerodynamicCoefficientInterface)
    {
        aerodynamicCoefficientInterface_ = aerodynamicCoefficientInterface;
    }

    //! Function to set the body flight conditions
    /*!
     * Function to set the body flight conditions, which calculates current aerodynamic angles,
     * altitude, etc.
     * \param aerodynamicFlightConditions Body flight conditions
     */
    void setFlightConditions(
            const std::shared_ptr< aerodynamics::FlightConditions > aerodynamicFlightConditions )
    {
        aerodynamicFlightConditions_ = aerodynamicFlightConditions;

        // If dependentOrientationCalculator_ object already exists, provide a warning and create closure between the two
        if( dependentOrientationCalculator_ != NULL )
        {
            reference_frames::setAerodynamicDependentOrientationCalculatorClosure(
                        dependentOrientationCalculator_, aerodynamicFlightConditions_->getAerodynamicAngleCalculator( ) );
        }
        else
        {
            dependentOrientationCalculator_ = aerodynamicFlightConditions->getAerodynamicAngleCalculator( );
        }

        // Create closure between rotational ephemeris and aerodynamic angle calculator.
        if( rotationalEphemeris_ != NULL )
        {
            reference_frames::setAerodynamicDependentOrientationCalculatorClosure(
                        rotationalEphemeris_, aerodynamicFlightConditions_->getAerodynamicAngleCalculator( )  );
        }
    }

    //! Function to set the radiation pressure interface of the body, for a single radiation source.
    /*!
     *  Function to set the radiation pressure interface of the body, for a single radiation source
     *  \param radiatingBody Name of body that is the source of the radiation.
     *  \param radiationPressureInterface Radiation pressure interface of the body.
     */
    void setRadiationPressureInterface(
            const std::string& radiatingBody,
            const std::shared_ptr< electro_magnetism::RadiationPressureInterface >
            radiationPressureInterface )
    {
        radiationPressureInterfaces_[ radiatingBody ] = radiationPressureInterface;
    }

    //! Function to set object containing all variations in the gravity field of this body.
    /*!
     * Function to set object containing all variations in the gravity field of this body.
     * \param gravityFieldVariationSet Object containing all variations in the gravity field of this body.
     */
    void setGravityFieldVariationSet(
            const std::shared_ptr< gravitation::GravityFieldVariationsSet >
            gravityFieldVariationSet )
    {
        gravityFieldVariationSet_ = gravityFieldVariationSet;
    }

    //! Function to get the gravity field model of the body.
    /*!
     *  Function to get the gravity field model of the body.
     *  \return Gravity field model of the body.
     */
    std::shared_ptr< gravitation::GravityFieldModel > getGravityFieldModel( )
    {
        return gravityFieldModel_;
    }

    //! Function to get the ephemeris of the body.
    /*!
     *  Function to get the ephemeris of the body.
     *  \return Ephemeris of the body.
     */
    std::shared_ptr< ephemerides::Ephemeris > getEphemeris( )
    {
        return bodyEphemeris_;
    }

    //! Function to get the atmosphere model of the body.
    /*!
     *  Function to get the atmosphere model of the body.
     *  \return Atmosphere model of the body.
     */
    std::shared_ptr< aerodynamics::AtmosphereModel > getAtmosphereModel( )
    {
        return atmosphereModel_;
    }

    //! Function to get the rotation model of the body.
    /*!
     *  Function to get the rotation model of the body.
     *  \return Rotation model of the body.
     */
    std::shared_ptr< ephemerides::RotationalEphemeris > getRotationalEphemeris( )
    {
        return rotationalEphemeris_;
    }

    //! Function to retrieve the model to compute the rotation of the body based on the current state of the environment.
    /*!
     * Function to retrieve the model to compute the rotation of the body based on the current state of the environment
     * (model is only valid during propagation).
     * \return Model to compute the rotation of the body based on the current state of the environment
     */
    std::shared_ptr< reference_frames::DependentOrientationCalculator > getDependentOrientationCalculator( )
    {
        return dependentOrientationCalculator_;
    }

    //! Function to retrieve the shape model of body.
    /*!
     * Function to retrieve the shape model of body.
     * \return Shape model of body.
     */
    std::shared_ptr< basic_astrodynamics::BodyShapeModel > getShapeModel( )
    {
        return shapeModel_;
    }

    //! Function to retrieve the aerodynamic coefficient model of body.
    /*!
     * Function to retrieve the body aerodynamic coefficient model of body.
     * \return Aerodynamic coefficient model of body.
     */
    std::shared_ptr< aerodynamics::AerodynamicCoefficientInterface >
    getAerodynamicCoefficientInterface( )
    {
        return aerodynamicCoefficientInterface_;
    }

    //! Function to retrieve the body flight conditions
    /*!
     * Function to retrieve the body flight conditions, which calculates current aerodynamic angles,
     * altitude, etc.
     * \return Body flight conditions
     */
    std::shared_ptr< aerodynamics::FlightConditions > getFlightConditions( )
    {
        return aerodynamicFlightConditions_;
    }

    //! Function to retrieve the shape model of the body.
    /*!
     *  Function to retrieve the shape model of the body.
     *  \return Shape model of the body.
     */
    std::map< std::string, std::shared_ptr< electro_magnetism::RadiationPressureInterface > >
    getRadiationPressureInterfaces( )
    {
        return radiationPressureInterfaces_;
    }

    //! Function to retrieve a single object describing variation in the gravity field of this body.
    /*!
     *  Function to retrieve a single object describing variation in the gravity field of this body.
     *  \param deformationType Type of gravity field variation.
     *  \param identifier Identifier of gravity field variation that is to be retrieved (empty by default; only required
     *  if multiple variations of same type are present)
     *  \return Object describing requested variation in the gravity field of this body.
     */
    std::pair< bool, std::shared_ptr< gravitation::GravityFieldVariations > >
    getGravityFieldVariation(
            const gravitation::BodyDeformationTypes& deformationType,
            const std::string identifier = "" )
    {
        return gravityFieldVariationSet_->getGravityFieldVariation( deformationType, identifier );
    }

    //! Function to retrieve object containing all variations in the gravity field of this body.
    /*!
     * Function to retrieve object containing all variations in the gravity field of this body.
     * \return Object containing all variations in the gravity field of this body.
     */
    std::shared_ptr< gravitation::GravityFieldVariationsSet > getGravityFieldVariationSet( )
    {
        return gravityFieldVariationSet_;
    }

    //! Function to retrieve container object with hardware systems present on/in body
    /*!
     * Function to retrieve container object with hardware systems present on/in body.
     * \return Container object with hardware systems present on/in body.
     */
    std::shared_ptr< system_models::VehicleSystems > getVehicleSystems( )
    {
        return vehicleSystems_;
    }

    //! Function to set container object with hardware systems present on/in body
    /*!
     * Function to set container object with hardware systems present on/in body (typically only non-NULL for a vehicle).
     * \param vehicleSystems Container object with hardware systems present on/in body.
     */
    void setVehicleSystems( const std::shared_ptr< system_models::VehicleSystems > vehicleSystems )
    {
        vehicleSystems_ = vehicleSystems;
    }

    //! Function to set the function returning body mass as a function of time
    /*!
     * Function to set the function returning body mass as a function of time
     * \param bodyMassFunction Function returning body mass as a function of time
     */
    void setBodyMassFunction( const std::function< double( const double ) > bodyMassFunction )
    {
        bodyMassFunction_ = bodyMassFunction;
    }

    //! Function to set the body mass as being constant (i.e. time-independent)
    /*!
     * Function to set the body mass as being constant (i.e. time-independent)
     * \param bodyMass New constant body mass
     */
    void setConstantBodyMass( const double bodyMass )
    {
        bodyMassFunction_ = [=]( const double ){ return bodyMass; };
        currentMass_ = bodyMass;
    }

    //! Function to get the function returning body mass as a function of time
    /*!
     * Function to get the function returning body mass as a function of time
     * \return Function returning body mass as a function of time
     */
    std::function< double( const double ) > getBodyMassFunction( )
    {
        return bodyMassFunction_;
    }

    //! Function to update the body mass to the current time
    /*!
     * Function to update the body mass to the current time, using the bodyMassFunction_ function
     * \param time Current time
     */
    void updateMass( const double time )
    {
        if( bodyMassFunction_ != NULL )
        {
            currentMass_ = bodyMassFunction_( time );
        }
        else
        {
            throw std::runtime_error( "Error when updating body mass, no mass function is set" );
        }
    }

    //! Function to retrieve the current body mass
    /*!
     * Function to retrieve the current body mass
     * \return Current body mass.
     */
    double getBodyMass( )
    {
        return currentMass_;
    }

    //! Function to retrieve the body moment-of-inertia tensor.
    /*!
     * Function to retrieve the body moment-of-inertia tensor.
     * \return  Body moment-of-inertia tensor.
     */
    Eigen::Matrix3d getBodyInertiaTensor( )
    {
        return bodyInertiaTensor_;
    }

    double getScaledMeanMomentOfInertia( )
    {
        return scaledMeanMomentOfInertia_;
    }

    void setScaledMeanMomentOfInertia( const double scaledMeanMomentOfInertia )
    {
        double oldScaledMeanMomentOfInertia = scaledMeanMomentOfInertia_;
        double oldMeanMomentOfInertia =
                ( bodyInertiaTensor_( 0, 0 ) + bodyInertiaTensor_( 1, 1 ) + bodyInertiaTensor_( 2, 2 ) ) / 3.0;
        scaledMeanMomentOfInertia_ = scaledMeanMomentOfInertia;
        double meanMomentOfInertia = scaledMeanMomentOfInertia_/ oldScaledMeanMomentOfInertia * oldMeanMomentOfInertia;
        bodyInertiaTensor_( 0, 0 ) += meanMomentOfInertia - oldMeanMomentOfInertia;
        bodyInertiaTensor_( 1, 1 ) += meanMomentOfInertia - oldMeanMomentOfInertia;
        bodyInertiaTensor_( 2, 2 ) += meanMomentOfInertia - oldMeanMomentOfInertia;

    }

    //! Function to (re)set the body moment-of-inertia tensor.
    /*!
     * Function to (re)set the body moment-of-inertia tensor.
     * \param bodyInertiaTensor Body moment-of-inertia tensor.
     */
    void setBodyInertiaTensor( const Eigen::Matrix3d& bodyInertiaTensor )
    {
        bodyInertiaTensor_ = bodyInertiaTensor;
    }

    void setBodyInertiaTensor( const Eigen::Matrix3d& bodyInertiaTensor, const double scaledMeanMomentOfInertia )
    {
        bodyInertiaTensor_ = bodyInertiaTensor;
        scaledMeanMomentOfInertia_ = scaledMeanMomentOfInertia;
    }

    //! Function to (re)set the body moment-of-inertia tensor from the gravity field.
    /*!
     * Function to (re)set the body moment-of-inertia tensor from the gravity field, requires only a mean moment of inertia
     * (scaled by mass times reference radius squared). Other data are taken from this body's spherical harmonic gravity field
     * \param scaledMeanMomentOfInertia  Mean moment of inertial, divided by (M*R^2), with M the mass of the body and R the
     * reference radius of the gravity field.
     */
    void setBodyInertiaTensorFromGravityField( const double scaledMeanMomentOfInertia )
    {
        if( std::dynamic_pointer_cast< gravitation::SphericalHarmonicsGravityField >( gravityFieldModel_ ) == NULL )
        {
            throw std::runtime_error( "Error when setting inertia tensor from mean moments of inertia, gravity field model is not spherical harmonic" );
        }
        else
        {
            scaledMeanMomentOfInertia_ = scaledMeanMomentOfInertia;
            bodyInertiaTensor_ = gravitation::getInertiaTensor(
                        std::dynamic_pointer_cast< gravitation::SphericalHarmonicsGravityField >( gravityFieldModel_ ),
                        scaledMeanMomentOfInertia );
        }
    }

    void setBodyInertiaTensorFromGravityFieldAndExistingMeanMoment(
            const bool printWarningIfNotSet = true )
    {
        if( !( scaledMeanMomentOfInertia_ == scaledMeanMomentOfInertia_ ) )
        {
            std::shared_ptr< gravitation::SphericalHarmonicsGravityField > sphericalHarmonicGravityField =
                    std::dynamic_pointer_cast< gravitation::SphericalHarmonicsGravityField >( gravityFieldModel_ );
            if( sphericalHarmonicGravityField != NULL )
            {
                double normalizationFactor =
                        sphericalHarmonicGravityField->getGravitationalParameter( ) *
                        sphericalHarmonicGravityField->getReferenceRadius( ) *
                        sphericalHarmonicGravityField->getReferenceRadius( ) / physical_constants::GRAVITATIONAL_CONSTANT;
                scaledMeanMomentOfInertia_ =
                        ( bodyInertiaTensor_( 0, 0 ) + bodyInertiaTensor_( 1, 1 ) + bodyInertiaTensor_( 2, 2 ) ) /
                        ( 3.0 * normalizationFactor );
            }
            else if( printWarningIfNotSet )
            {
                std::cerr<<"Warning when setting body inertia tensor, mean moment of inertia set to zero. "<<std::endl;
            }
        }

        if( scaledMeanMomentOfInertia_ == scaledMeanMomentOfInertia_ )
        {
            setBodyInertiaTensorFromGravityField( scaledMeanMomentOfInertia_ );
        }
    }

    //! Function to add a ground station to the body
    /*!
     * Function to add a ground station to the body
     * \param stationName Name of ground station
     * \param station Ground station object that is to be set
     */
    void addGroundStation( const std::string& stationName,
                           const std::shared_ptr< ground_stations::GroundStation >& station )
    {
        groundStationMap[ stationName ] = station;
    }

    //! Function to retrieve a ground station
    /*!
     * Function to retrieve a ground station
     * \param stationName Name of ground station
     * \return Ground station object that is retrieved
     */
    std::shared_ptr< ground_stations::GroundStation > getGroundStation( const std::string& stationName ) const
    {
        if( groundStationMap.count( stationName ) == 0 )
        {
            throw std::runtime_error( "Error, station " + stationName + " does not exist" );
        }

        return groundStationMap.at( stationName );
    }

    //! Function to retrieve full list of ground stations
    /*!
     * Function to retrieve full list of ground stations
     * \return Full list of ground stations
     */
    std::map< std::string, std::shared_ptr< ground_stations::GroundStation > > getGroundStationMap( ) const
    {
        return groundStationMap;
    }

    //! Function to recompute the internal variables of member variables that depend on the ephemerides bodies.
    /*!
     * Function to recompute the internal variables of member variables that depend on the ephemerides of this and other
     * bodies. This function is typically called after equations of motion have been computed and set in environment to
     * ensure full model consistency.
     */
    void updateConstantEphemerisDependentMemberQuantities( )
    {
        if( std::dynamic_pointer_cast< gravitation::TimeDependentSphericalHarmonicsGravityField >(
                    gravityFieldModel_ ) != NULL )
        {
            std::dynamic_pointer_cast< gravitation::TimeDependentSphericalHarmonicsGravityField >(
                        gravityFieldModel_ )->updateCorrectionFunctions( );
        }
    }

    //! Function to indicate that the state needs to be recomputed on next call to setStateFromEphemeris.
    /*!
     * Function to reset the time to which the state was last updated using setStateFromEphemeris function to nan, thereby
     * singalling that it needs to be recomputed upon next call.
     */
    void recomputeStateOnNextCall( )
    {
        timeOfCurrentState_ = Time( TUDAT_NAN );
    }

    //! Function to retrieve variable denoting whether this body is the global frame origin
    /*!
     * Function to retrieve variable denoting whether this body is the global frame origin
     * \return Variable denoting whether this body is the global frame origin
     */
    int getIsBodyGlobalFrameOrigin( )
    {
        return bodyIsGlobalFrameOrigin_;
    }

    //! Function to set variable denoting whether this body is the global frame origin
    /*!
     * Function to set variable denoting whether this body is the global frame origin
     * \param bodyIsGlobalFrameOrigin Variable denoting whether this body is the global frame origin
     */
    void setIsBodyGlobalFrameOrigin( const int bodyIsGlobalFrameOrigin )
    {
        bodyIsGlobalFrameOrigin_ = bodyIsGlobalFrameOrigin;
    }

protected:

private:

    //! Variable denoting whether this body is the global frame origin (1 if true, 0 if false, -1 if not yet set)
    int bodyIsGlobalFrameOrigin_;

    //! Current state.
    Eigen::Vector6d currentState_;

    //! Current state with long double precision.
    Eigen::Matrix< long double, 6, 1 > currentLongState_;

    //! Current state.
    Eigen::Vector6d currentBarycentricState_;

    //! Current state with long double precision.
    Eigen::Matrix< long double, 6, 1 > currentBarycentricLongState_;

    //! Time at which state was last set from ephemeris
    Time timeOfCurrentState_;

    //! Class returning the state of this body's ephemeris origin w.r.t. the global origin (as typically created by
    //! setGlobalFrameBodyEphemerides function).
    std::shared_ptr< BaseStateInterface > ephemerisFrameToBaseFrame_;

    //! Current rotation from the global to the body-fixed frame.
    Eigen::Quaterniond currentRotationToLocalFrame_;

    //! Current first derivative w.r.t. time of the rotation matrix from the global to the
    //! body-fixed frame.
    Eigen::Matrix3d currentRotationToLocalFrameDerivative_;

    //! Current angular velocity vector for body's rotation, expressed in the global frame.
    Eigen::Vector3d currentAngularVelocityVectorInGlobalFrame_;

<<<<<<< HEAD
    Eigen::Vector3d currentAngularVelocityVectorInLocalFrame_;

=======
>>>>>>> 4847478f
    //! Mass of body (default set to zero, calculated from GravityFieldModel when it is set).
    double currentMass_;

    //! Function returning body mass as a function of time.
    std::function< double( const double ) > bodyMassFunction_;

    //! Body moment-of-inertia tensor.
    Eigen::Matrix3d bodyInertiaTensor_;

<<<<<<< HEAD
    double scaledMeanMomentOfInertia_;


=======
>>>>>>> 4847478f
    //! Ephemeris of body.
    std::shared_ptr< ephemerides::Ephemeris > bodyEphemeris_;

    //! Gravity field model of body.
    std::shared_ptr< gravitation::GravityFieldModel > gravityFieldModel_;

    //! Object containing all variations in the gravity field of this body.
    std::shared_ptr< gravitation::GravityFieldVariationsSet > gravityFieldVariationSet_;

    //! Atmosphere model of body.
    std::shared_ptr< aerodynamics::AtmosphereModel > atmosphereModel_;

    //! Shape model of body.
    std::shared_ptr< basic_astrodynamics::BodyShapeModel > shapeModel_;

    //! Aerodynamic coefficient model of body.
    std::shared_ptr< aerodynamics::AerodynamicCoefficientInterface > aerodynamicCoefficientInterface_;

    //! Object used for calculating current aerodynamic angles, altitude, etc.
    std::shared_ptr< aerodynamics::FlightConditions > aerodynamicFlightConditions_;

    //! Rotation model of body.
    std::shared_ptr< ephemerides::RotationalEphemeris > rotationalEphemeris_;

    //! Model to compute the rotation of the body based on the current state of the environment, only valid during propagation.
    std::shared_ptr< reference_frames::DependentOrientationCalculator > dependentOrientationCalculator_;

    //! List of radiation pressure models for the body, with the sources bodies as key
    std::map< std::string, std::shared_ptr< electro_magnetism::RadiationPressureInterface > >
    radiationPressureInterfaces_;

    //! Predefined iterator for efficiency purposes.
    std::map< std::string,
    std::shared_ptr< electro_magnetism::RadiationPressureInterface > >::iterator
    radiationPressureIterator_;

    //! List of ground station objects on Body
    std::map< std::string, std::shared_ptr< ground_stations::GroundStation > > groundStationMap;

    //! Container object with hardware systems present on/in body (typically only non-NULL for a vehicle).
    std::shared_ptr< system_models::VehicleSystems > vehicleSystems_;

};

//! Typdef for a list of body objects (as unordered_map for efficiency reasons)
typedef std::unordered_map< std::string, std::shared_ptr< Body > > NamedBodyMap;

//! Function ot retrieve the common global translational state origin of the environment
/*!
 * Function ot retrieve the common global translational state origin of the environment. This function throws an exception
 * if multiple bodies are found as the frame origin
 * \param bodyMap List of body objects.
 * \return Global translational state origin of the environment
 */
std::string getGlobalFrameOrigin( const NamedBodyMap& bodyMap );

//! Function to compute the acceleration of a body, using its ephemeris and finite differences
/*!
 *  Function to compute the acceleration of a body, using its ephemeris and 8th order finite difference and 100 s time step
 *  \param bodyWithAcceleration Body for which acceleration is to be computed
 *  \param nominalEvalutationTime Time at which acceleration is to be evaluated.
 */
template< typename StateScalarType = double, typename TimeType = double >
Eigen::Matrix< StateScalarType, 3, 1 > getBodyAccelerationInBaseFramefromNumericalDifferentiation(
        const std::shared_ptr< Body > bodyWithAcceleration,
        const TimeType nominalEvalutationTime )
{
    std::function< Eigen::Matrix< StateScalarType, 6, 1  >( const TimeType ) > bodyStateFunction =
            std::bind( &Body::getStateInBaseFrameFromEphemeris< StateScalarType, TimeType >, bodyWithAcceleration, std::placeholders::_1 );
    return numerical_derivatives::computeCentralDifferenceFromFunction(
                bodyStateFunction, nominalEvalutationTime, 100.0, numerical_derivatives::order8 ).segment( 3, 3 );
}

} // namespace simulation_setup

} // namespace tudat

#endif // TUDAT_BODY_H<|MERGE_RESOLUTION|>--- conflicted
+++ resolved
@@ -674,13 +674,6 @@
         return currentAngularVelocityVectorInGlobalFrame_;
     }
 
-<<<<<<< HEAD
-    Eigen::Vector3d getCurrentAngularVelocityVectorInLocalFrame( )
-    {
-        return currentAngularVelocityVectorInLocalFrame_;
-    }
-
-=======
     //! Get current angular velocity vector for body's rotation, expressed in the local frame.
     /*!
      *  Get current angular velocity vector for body's rotation, expressed in the local frame.
@@ -690,9 +683,8 @@
      */
     Eigen::Vector3d getCurrentAngularVelocityVectorInLocalFrame( )
     {
-        return getCurrentRotationToLocalFrame( ) * currentAngularVelocityVectorInGlobalFrame_;
-    }
->>>>>>> 4847478f
+        return currentAngularVelocityVectorInLocalFrame_;
+    }
 
     //! Function to set the ephemeris of the body.
     /*!
@@ -723,13 +715,8 @@
         }
 
         currentMass_ = gravityFieldModel_->getGravitationalParameter( )
-<<<<<<< HEAD
-                / physical_constants::GRAVITATIONAL_CONSTANT;
-        bodyMassFunction_ = boost::lambda::constant( currentMass_ );
-=======
                        / physical_constants::GRAVITATIONAL_CONSTANT;
         bodyMassFunction_ = [=]( const double ){ return currentMass_; };
->>>>>>> 4847478f
     }
 
     //! Function to set the atmosphere model of the body.
@@ -1294,11 +1281,9 @@
     //! Current angular velocity vector for body's rotation, expressed in the global frame.
     Eigen::Vector3d currentAngularVelocityVectorInGlobalFrame_;
 
-<<<<<<< HEAD
     Eigen::Vector3d currentAngularVelocityVectorInLocalFrame_;
 
-=======
->>>>>>> 4847478f
+
     //! Mass of body (default set to zero, calculated from GravityFieldModel when it is set).
     double currentMass_;
 
@@ -1308,12 +1293,9 @@
     //! Body moment-of-inertia tensor.
     Eigen::Matrix3d bodyInertiaTensor_;
 
-<<<<<<< HEAD
     double scaledMeanMomentOfInertia_;
 
 
-=======
->>>>>>> 4847478f
     //! Ephemeris of body.
     std::shared_ptr< ephemerides::Ephemeris > bodyEphemeris_;
 
