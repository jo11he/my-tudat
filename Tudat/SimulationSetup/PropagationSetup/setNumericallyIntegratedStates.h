--- conflicted
+++ resolved
@@ -36,15 +36,12 @@
 createStateInterpolator(
         const std::map< TimeType, Eigen::Matrix< StateScalarType, 6, 1 > >& stateMap );
 
-<<<<<<< HEAD
-=======
 //! Function to reset the tabulated ephemeris of a body
 /*!
  * Function to reset the tabulated ephemeris of a body
  * \param ephemerisInput New state history that is to be set
  * \param tabulatedEphemeris Ephemeris in which the ephemerisInput is to be set.
  */
->>>>>>> 3b13db0a
 template< typename StateTimeType, typename StateScalarType, typename EphemerisTimeType, typename EphemerisScalarType  >
 void resetIntegratedEphemerisOfBody(
         const std::map< StateTimeType, Eigen::Matrix< StateScalarType, 6, 1 > >& ephemerisInput,
