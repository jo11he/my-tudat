/*    Copyright (c) 2010-2018, Delft University of Technology
 *    All rigths reserved
 *
 *    This file is part of the Tudat. Redistribution and use in source and
 *    binary forms, with or without modification, are permitted exclusively
 *    under the terms of the Modified BSD license. You should have received
 *    a copy of the license with this file. If not, please or visit:
 *    http://tudat.tudelft.nl/LICENSE.
 *
 */

#ifndef TUDAT_SPHERICAL_HARMONICS_H
#define TUDAT_SPHERICAL_HARMONICS_H

#include <Eigen/Core>

#include <boost/make_shared.hpp>

#include "Tudat/Mathematics/BasicMathematics/legendrePolynomials.h"

namespace tudat
{
namespace basic_mathematics
{

//! Cache object in which variables that are required for the computation of spherical harmonic potential are stored.
/*!
 *  Cache object in which variables that are required for the computation of spherical harmonic potential are stored.
<<<<<<< HEAD
 *  The variables are the Legendre polynomials at the required degree and order, the cosine of teh latitude, the
=======
 *  The variables are the Legendre polynomials at the required degree and order, the cosine of the latitude, the
>>>>>>> 7a334d32
 *  sine and cosine of the order times the longitude, and the ratio of the distance and the reference radius to the
 *  power degree + 1.
 */
class SphericalHarmonicsCache
{
public:

<<<<<<< HEAD

=======
>>>>>>> 7a334d32
    //! Default constructor, initializes cache object with 0 maximum degree and order.
    /*!
     * Default constructor, initializes cache object with 0 mazimum degree and order.
     * \param useGeodesyNormalization Parameter defining whether the cache is used for a normalized or unnormalized
     * gravity field.
     */
    SphericalHarmonicsCache( const bool useGeodesyNormalization = 1 )
    {
<<<<<<< HEAD
        legendreCache_ = std::make_shared< LegendreCache >( useGeodesyNormalization );
=======
        legendreCache_ = boost::make_shared< LegendreCache >( useGeodesyNormalization );
>>>>>>> 7a334d32

        currentLongitude_ = TUDAT_NAN;
        referenceRadiusRatio_ = TUDAT_NAN;

        resetMaximumDegreeAndOrder( 0, 0 );
    }

    //! Constructor
    /*!
     * Constructor
     * \param maximumDegree Maximum degree to which to update cache
     * \param maximumOrder Maximum order to which to update cache
     * \param useGeodesyNormalization Parameter defining whether the cache is used for a normalized or unnormalized
     * gravity field.
     */
    SphericalHarmonicsCache( const int maximumDegree, const int maximumOrder, const bool useGeodesyNormalization = 1 )
    {
<<<<<<< HEAD
        legendreCache_ = std::make_shared< LegendreCache >( maximumDegree, maximumOrder, useGeodesyNormalization );
=======
        legendreCache_ = boost::make_shared< LegendreCache >( maximumDegree, maximumOrder, useGeodesyNormalization );
>>>>>>> 7a334d32

        currentLongitude_ = TUDAT_NAN;
        referenceRadiusRatio_ = TUDAT_NAN;

        resetMaximumDegreeAndOrder( maximumDegree, maximumOrder );
    }

    //! Update maximum degree and order of cache
    /*!
     * Update maximum degree and order of cache
     * \param maximumDegree Maximum degree to which to update cache
     * \param maximumOrder Maximum order to which to update cache
     */
    void resetMaximumDegreeAndOrder( const int maximumDegree, const int maximumOrder );


    //! Update cached variables to current state.
    /*!
     * Update cached variables to current state.
     * \param radius Distance from origin
     * \param polynomialParameter Input parameter to Legendre polynomials (sine of latitude)
     * \param longitude Current latitude
     * \param referenceRadius Reference (typically equatorial) radius of gravity field.
     */
    void update( const double radius, const double polynomialParameter,
                 const double longitude, const double referenceRadius )
    {
        legendreCache_->update( polynomialParameter );
        updateSines( longitude );
        updateRadiusPowers( referenceRadius / radius );
    }

    //! Function to retrieve the current sine of m times the longitude.
    /*!
     * Function to retrieve the current sine of order times the longitude.
     * \param order Order as input to sine( order * longitude )
     * \return Sine( order * longitude )
     */
    double getSineOfMultipleLongitude( const int order )
    {
        return sinesOfLongitude_[ order ];
    }

    //! Function to retrieve the current cosine of m times the longitude.
    /*!
     * Function to retrieve the current cosine of order times the longitude.
     * \param order Order as input to cosine( order * longitude )
     * \return Cosine( order * longitude )
     */
    double getCosineOfMultipleLongitude( const int order )
    {
        return cosinesOfLongitude_[ order ];
    }

    //! Function to get an integer power of the distance divided by the reference radius.
    /*!
     * Function to get an integer power of the distance divided by the reference radius.
     * \param degreePlusOne Power to which the ratio of distance and reference radius is to be computed (typically
     * degree + 1).
     * \return Ratio of distance and reference radius to power of input argument.
     */
    double getReferenceRadiusRatioPowers( const int degreePlusOne )
    {
        return referenceRadiusRatioPowers_[ degreePlusOne ];
    }

    //! Function to get the maximum degree of cache.
    /*!
     * Function to get the maximum degree of cache
     * \return Maximum degree of cache.
     */
    int getMaximumDegree( )
    {
        return maximumDegree_;
    }

    //! Function to get the maximum order of cache.
    /*!
     * Function to get the maximum order of cache.
     * \return Maximum order of cache.
     */
    int getMaximumOrder( )
    {
        return maximumOrder_;
    }

    //! Function to get current longitude
    /*!
     * Function to get current longitude
     * \return Current longitude
     */
    double getCurrentLongitude( )
    {
        return currentLongitude_;
    }

    //! Function to get object for caching and computing Legendre polynomials.
    /*!
     * Function to get object for caching and computing Legendre polynomials.
     * \return Object for caching and computing Legendre polynomials.
     */
<<<<<<< HEAD
    std::shared_ptr< LegendreCache > getLegendreCache( )
=======
    boost::shared_ptr< LegendreCache > getLegendreCache( )
>>>>>>> 7a334d32
    {
        return legendreCache_;
    }

private:

    //! Update cached values of sines and cosines of longitude/
    /*!
     * Update cached values of sines and cosines of longitude/
     * \param longitude Current longitude.
     */
    void updateSines( const double longitude )
    {
        //! Check if update is needed.
        if( !( currentLongitude_ == longitude ) )
        {
            currentLongitude_ = longitude;
            for( unsigned int i = 0; i < sinesOfLongitude_.size( ); i++ )
            {
                sinesOfLongitude_[ i ] = std::sin( static_cast< double >( i ) * longitude );
                cosinesOfLongitude_[ i ] = std::cos( static_cast< double >( i ) * longitude );
            }
        }
    }

    //! Update cached values of powers of distance over reference radius.
    /*!
     * Update cached values of powers of distance over reference radius.
     * \param referenceRadiusRatio Distance divided by reference radius.
     */
    void updateRadiusPowers( const double referenceRadiusRatio )
    {
        //! Check if update is needed.
        if( !( referenceRadiusRatio_ == referenceRadiusRatio ) )
        {
            referenceRadiusRatio_ = referenceRadiusRatio;
            double currentRatioPower = 1.0;
            for( int i = 0; i <= maximumDegree_ + 1; i++ )
            {
                referenceRadiusRatioPowers_[ i ] = currentRatioPower;
                currentRatioPower *= referenceRadiusRatio_;
            }
        }
    }

    //! Maximum degree of cache.
    int maximumDegree_;

    //! Maximum order of cache.
    int maximumOrder_;

    //! Current longitude.
    double currentLongitude_;

    //! Current ratio of distance to reference radius
    double referenceRadiusRatio_;

    //! List of sines of order times longitude.
    /*!
     *  List of sines of order times longitude. Entry i denotes sin(i times longitude).
     */
    std::vector< double > sinesOfLongitude_;

    //! List of cosines of order times longitude.
    /*!
     *  List of cosines of order times longitude. Entry i denotes cos(i times longitude).
     */
    std::vector< double > cosinesOfLongitude_;

    //! List of powers of distance divided by reference radius.
    /*!
     * List of powers of distance divided by reference radius. Entry i denoted (distance/reference radius) to the power i.
     */
    std::vector< double > referenceRadiusRatioPowers_;

    //! Object for caching and computing Legendre polynomials.
<<<<<<< HEAD
    std::shared_ptr< LegendreCache > legendreCache_;
=======
    boost::shared_ptr< LegendreCache > legendreCache_;
>>>>>>> 7a334d32



};

//! Spherical coordinate indices.
enum SphericalCoordinatesIndices{ radiusIndex, latitudeIndex, longitudeIndex };

//! Compute the gradient of a single term of a spherical harmonics potential field.
/*!
 * This function returns a vector with the derivatives of a generic potential field (defined by
 * spherical harmonics) from pre-computed quatities.
 * \param distance Distance to center of body with gravity field at which the potential gradient is to be calculated
 * \param radiusPowerTerm Distance divided by the reference radius of the gravity field, to the power (degree + 1)
 * \param cosineOfOrderLongitude Cosine of order times the longitude at which the potential is to be calculated
 * \param sineOfOrderLongitude Sine of order times the longitude at which the potential is to be calculated
 * \param cosineOfLatitude Cosine of the latitude at which the potential is to be calculated
 * \param preMultiplier Generic multiplication factor.
 * \param degree Degree of the harmonic for which the gradient is to be computed.
 * \param order Order of the harmonic for which the gradient is to be computed.
 * \param cosineHarmonicCoefficient Coefficient which characterizes relative strengh of a harmonic
 *          term.
 * \param sineHarmonicCoefficient Coefficient which characterizes relative strengh of a harmonic
 *          term.
 * \param legendrePolynomial Value of associated Legendre polynomial with the same degree and order
 *          as the to be computed harmonic, and with the sine of the latitude coordinate as
 *          polynomial parameter. Make sure that the Legendre polynomial has the same
 *          normalization as the harmonic coefficients.
 * \param legendrePolynomialDerivative Value of the derivative of parameter 'legendrePolynomial'
 *          with respect to the sine of the latitude angle.
 * \return Vector with derivatives of potential field.
 *          The order is important!
 *          gradient( 0 ) = derivative with respect to radial distance,
 *          gradient( 1 ) = derivative with respect to latitude angle,
 *          gradient( 2 ) = derivative with respect to longitude angle.
 */
Eigen::Vector3d computePotentialGradient(
        const double distance,
        const double radiusPowerTerm,
        const double cosineOfOrderLongitude,
        const double sineOfOrderLongitude,
        const double cosineOfLatitude,
        const double preMultiplier,
        const int degree,
        const int order,
        const double cosineHarmonicCoefficient,
        const double sineHarmonicCoefficient,
        const double legendrePolynomial,
        const double legendrePolynomialDerivative );



//! Compute the gradient of a single term of a spherical harmonics potential field.
/*!
 * This function returns a vector with the derivatives of a generic potential field (defined by
 * spherical harmonics). *
 * \param sphericalPosition Vector with spherical coordinates.
 *          The order is important!
 *          sphericalPosition( 0 ) = radial coordinate,
 *          sphericalPosition( 1 ) = latitude coordinate,
 *          sphericalPosition( 2 ) = longitude coordinate.
 * \param referenceRadius Radius of harmonics reference sphere.
 * \param preMultiplier Generic multiplication factor.
 * \param degree Degree of the harmonic for which the gradient is to be computed.
 * \param order Order of the harmonic for which the gradient is to be computed.
 * \param cosineHarmonicCoefficient Coefficient which characterizes relative strengh of a harmonic
 *          term.
 * \param sineHarmonicCoefficient Coefficient which characterizes relative strengh of a harmonic
 *          term.
 * \param legendrePolynomial Value of associated Legendre polynomial with the same degree and order
 *          as the to be computed harmonic, and with the sine of the latitude coordinate as
 *          polynomial parameter. Make sure that the Legendre polynomial has the same
 *          normalization as the harmonic coefficients.
 * \param legendrePolynomialDerivative Value of the derivative of parameter 'legendrePolynomial'
 *          with respect to the sine of the latitude angle.
 * \return Vector with derivatives of potential field.
 *          The order is important!
 *          gradient( 0 ) = derivative with respect to radial distance,
 *          gradient( 1 ) = derivative with respect to latitude angle,
 *          gradient( 2 ) = derivative with respect to longitude angle.
 */
Eigen::Vector3d computePotentialGradient( const Eigen::Vector3d& sphericalPosition,
                                          const double referenceRadius,
                                          const double preMultiplier,
                                          const int degree,
                                          const int order,
                                          const double cosineHarmonicCoefficient,
                                          const double sineHarmonicCoefficient,
                                          const double legendrePolynomial,
                                          const double legendrePolynomialDerivative );

//! Compute the gradient of a single term of a spherical harmonics potential field.
/*!
 * This function returns a vector with the derivatives of a generic potential field (defined by
 * spherical harmonics). It is assumed that the potential field of a single harmonic is
 * characterized by:
 * \f[
 *     U = A \left( \frac{ R }{ r} \right) ^{ n + 1}
 *     P _{ n, m } ( \sin \phi ) \left[ C _{ n, m } \cos( m \lambda ) + S _{ n, m } \sin( \lambda )
 *     \right]
 * \f]
 * in which \f$ A \f$ is the generic multiplication factor, \f$ R \f$ is the radius of the harmonics
 * reference sphere, \f$ P _{ n, m }( \sin \phi ) \f$ is the associated Legendre polynomial with
 * \f$ \sin \phi \f$  as polynomial parameter, \f$ r \f$ is the radial coordinate, \f$ \phi \f$ is
 * the latitude coordinate, \f$ \lambda \f$ is the longitude coordinate, \f$ n \f$ is the harmonics
 * degree, \f$ m \f$ is the harmonics order, \f$ C _{ n, m } \f$ is the cosine harmonics
 * coefficient, and \f$ S _{ n, m } \f$ is the sine harmonics coefficient.
 *
 * The potential derivatives are calculated through:
 * \f{eqnarray*}{
 *     \frac{ \mathrm{ d } U }{ \mathrm{ d } r } = -\frac{ A }{ r } \left( \frac{ R }{ r } \right)
 *     ^{ n + 1 } ( n + 1 ) P_{ n, m }( \sin \phi )[ C_{ n, m } \cos( m \lambda ) + S_{ n,m }
 *     \sin( m \lambda ) ] \\
 *     \frac{ \mathrm{ d } U }{ \mathrm{ d } \phi } = A \left( \frac{ R }{ r } \right)^{ n + 1 }
 *     \frac{ \mathrm{ d } [ P( \sin \phi ) ] }{ \mathrm{ d } [ \sin \phi ] } \cos \phi
 *     [ C_{ n, m } \cos( m \lambda ) + S_{ n, m } \sin( m \lambda ) ] \\
 *     \frac{ \mathrm{ d } U }{ \mathrm{ d } \lambda } = A \left( \frac{ R }{ r } \right)^{ n + 1 }
 *     m P_{ n, m }( \sin \phi ) [ S_{ n, m } \cos( m \lambda ) - C_{ n, m }
 *     \sin( m \lambda ) ]
 * \f}
 *
 * \param sphericalPosition Vector with spherical coordinates.
 *          The order is important!
 *          sphericalPosition( 0 ) = radial coordinate,
 *          sphericalPosition( 1 ) = latitude coordinate,
 *          sphericalPosition( 2 ) = longitude coordinate.
 * \param preMultiplier Generic multiplication factor.
 * \param degree Degree of the harmonic for which the gradient is to be computed.
 * \param order Order of the harmonic for which the gradient is to be computed.
 * \param cosineHarmonicCoefficient Coefficient which characterizes relative strengh of a harmonic
 *          term.
 * \param sineHarmonicCoefficient Coefficient which characterizes relative strengh of a harmonic
 *          term.
 * \param legendrePolynomial Value of associated Legendre polynomial with the same degree and order
 *          as the to be computed harmonic, and with the sine of the latitude coordinate as
 *          polynomial parameter. Make sure that the Legendre polynomial has the same
 *          normalization as the harmonic coefficients.
 * \param legendrePolynomialDerivative Value of the derivative of parameter 'legendrePolynomial'
 *          with respect to the sine of the latitude angle.
 * \param sphericalHarmonicsCache Cache object containing current values of trigonometric funtions of latitude anf longitude,
 *          as well as legendre polynomials at current state.
 * \return Vector with derivatives of potential field.
 *          The order is important!
 *          gradient( 0 ) = derivative with respect to radial distance,
 *          gradient( 1 ) = derivative with respect to latitude angle,
 *          gradient( 2 ) = derivative with respect to longitude angle.
 */
Eigen::Vector3d computePotentialGradient( const Eigen::Vector3d& sphericalPosition,
                                          const double preMultiplier,
                                          const int degree,
                                          const int order,
                                          const double cosineHarmonicCoefficient,
                                          const double sineHarmonicCoefficient,
                                          const double legendrePolynomial,
                                          const double legendrePolynomialDerivative,
<<<<<<< HEAD
                                          const std::shared_ptr< SphericalHarmonicsCache > sphericalHarmonicsCache );
=======
                                          const boost::shared_ptr< SphericalHarmonicsCache > sphericalHarmonicsCache );
>>>>>>> 7a334d32

} // namespace basic_mathematics
} // namespace tudat

#endif // TUDAT_SPHERICAL_HARMONICS_H<|MERGE_RESOLUTION|>--- conflicted
+++ resolved
@@ -26,11 +26,7 @@
 //! Cache object in which variables that are required for the computation of spherical harmonic potential are stored.
 /*!
  *  Cache object in which variables that are required for the computation of spherical harmonic potential are stored.
-<<<<<<< HEAD
- *  The variables are the Legendre polynomials at the required degree and order, the cosine of teh latitude, the
-=======
  *  The variables are the Legendre polynomials at the required degree and order, the cosine of the latitude, the
->>>>>>> 7a334d32
  *  sine and cosine of the order times the longitude, and the ratio of the distance and the reference radius to the
  *  power degree + 1.
  */
@@ -38,10 +34,6 @@
 {
 public:
 
-<<<<<<< HEAD
-
-=======
->>>>>>> 7a334d32
     //! Default constructor, initializes cache object with 0 maximum degree and order.
     /*!
      * Default constructor, initializes cache object with 0 mazimum degree and order.
@@ -50,12 +42,7 @@
      */
     SphericalHarmonicsCache( const bool useGeodesyNormalization = 1 )
     {
-<<<<<<< HEAD
         legendreCache_ = std::make_shared< LegendreCache >( useGeodesyNormalization );
-=======
-        legendreCache_ = boost::make_shared< LegendreCache >( useGeodesyNormalization );
->>>>>>> 7a334d32
-
         currentLongitude_ = TUDAT_NAN;
         referenceRadiusRatio_ = TUDAT_NAN;
 
@@ -72,11 +59,7 @@
      */
     SphericalHarmonicsCache( const int maximumDegree, const int maximumOrder, const bool useGeodesyNormalization = 1 )
     {
-<<<<<<< HEAD
         legendreCache_ = std::make_shared< LegendreCache >( maximumDegree, maximumOrder, useGeodesyNormalization );
-=======
-        legendreCache_ = boost::make_shared< LegendreCache >( maximumDegree, maximumOrder, useGeodesyNormalization );
->>>>>>> 7a334d32
 
         currentLongitude_ = TUDAT_NAN;
         referenceRadiusRatio_ = TUDAT_NAN;
@@ -178,11 +161,7 @@
      * Function to get object for caching and computing Legendre polynomials.
      * \return Object for caching and computing Legendre polynomials.
      */
-<<<<<<< HEAD
     std::shared_ptr< LegendreCache > getLegendreCache( )
-=======
-    boost::shared_ptr< LegendreCache > getLegendreCache( )
->>>>>>> 7a334d32
     {
         return legendreCache_;
     }
@@ -259,13 +238,7 @@
     std::vector< double > referenceRadiusRatioPowers_;
 
     //! Object for caching and computing Legendre polynomials.
-<<<<<<< HEAD
     std::shared_ptr< LegendreCache > legendreCache_;
-=======
-    boost::shared_ptr< LegendreCache > legendreCache_;
->>>>>>> 7a334d32
-
-
 
 };
 
@@ -419,11 +392,7 @@
                                           const double sineHarmonicCoefficient,
                                           const double legendrePolynomial,
                                           const double legendrePolynomialDerivative,
-<<<<<<< HEAD
                                           const std::shared_ptr< SphericalHarmonicsCache > sphericalHarmonicsCache );
-=======
-                                          const boost::shared_ptr< SphericalHarmonicsCache > sphericalHarmonicsCache );
->>>>>>> 7a334d32
 
 } // namespace basic_mathematics
 } // namespace tudat
